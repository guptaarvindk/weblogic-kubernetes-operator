--- conflicted
+++ resolved
@@ -239,44 +239,7 @@
   }
 
   /**
-   * Checks if a WebLogic server pod has been patched with an expected image.
-   *
-   * @param namespace Kubernetes namespace in which the pod is running
-   * @param domainUid label that the pod is decorated with
-   * @param podName name of the WebLogic server pod
-   * @param containerName name of the container
-   * @param image name of the image to check for
-   * @return true if pod's image has been patched
-   * @throws ApiException when there is an error in querying the Kubernetes cluster
-   */
-  public static boolean podImagePatched(
-      String namespace,
-      String domainUid,
-      String podName,
-      String containerName,
-      String image
-  ) throws ApiException {
-    boolean podPatched = false;
-    String labelSelector = null;
-    if (domainUid != null) {
-      labelSelector = String.format("weblogic.domainUID in (%s)", domainUid);
-    }
-    V1Pod pod = getPod(namespace, labelSelector, podName);
-    if (pod != null && pod.getSpec() != null) {
-      List<V1Container> containers = pod.getSpec().getContainers();
-      for (V1Container container : containers) {
-        // look for the container
-        if (container.getName().equals(containerName)
-            && (container.getImage().equals(image))) {
-          podPatched = true;
-        }
-      }
-    }
-    return podPatched;
-  }
-
-  /**
-   * Checks if an Operator pod running in a given namespace.
+   * Checks if an operator pod is running in a given namespace.
    * The method assumes the operator name to starts with weblogic-operator-
    * and decorated with label weblogic.operatorName:namespace
    * @param namespace in which to check for the pod existence
@@ -352,13 +315,8 @@
             Boolean.FALSE // Watch for changes to the described resources.
         );
     for (V1Pod item : v1PodList.getItems()) {
-<<<<<<< HEAD
-      if (item.getMetadata().getName().startsWith(podName.trim())) {
+      if (item.getMetadata().getName().contains(podName.trim())) {
         logger.info(String.format("Pod Name: %s, Pod Namespace: %s, Pod UID: %s, Pod Status: %s",
-=======
-      if (item.getMetadata().getName().contains(podName.trim())) {
-        logger.fine(String.format("Pod Name: %s, Pod Namespace: %s, Pod UID: %s, Pod Status: %s",
->>>>>>> a8bded16
             item.getMetadata().getName(),
             item.getMetadata().getNamespace(),
             item.getMetadata().getUid(),
