--- conflicted
+++ resolved
@@ -148,7 +148,6 @@
   }
 
   /**
-<<<<<<< HEAD
    * Checks if a WebLogic server pod has been patched with an expected image.
    *
    * @param namespace Kubernetes namespace in which the pod is running
@@ -186,10 +185,7 @@
   }
 
   /**
-   * Checks if a Operator pod running in a given namespace.
-=======
-   * Checks if an operator pod is running in a given namespace.
->>>>>>> 3170f8ed
+   * Checks if an Operator pod running in a given namespace.
    * The method assumes the operator name to starts with weblogic-operator-
    * and decorated with label weblogic.operatorName:namespace
    * @param namespace in which to check for the pod existence
@@ -265,20 +261,12 @@
             Boolean.FALSE // Watch for changes to the described resources.
         );
     for (V1Pod item : v1PodList.getItems()) {
-<<<<<<< HEAD
-      if (item.getMetadata().getName().startsWith(podName.trim())) {
+      if (item.getMetadata().getName().contains(podName.trim())) {
         logger.fine(String.format("Pod Name: %s, Pod Namespace: %s, Pod UID: %s, Pod Status: %s",
             item.getMetadata().getName(),
             item.getMetadata().getNamespace(),
             item.getMetadata().getUid(),
             item.getStatus().getPhase()));
-=======
-      if (item.getMetadata().getName().contains(podName.trim())) {
-        logger.info("Pod Name: " + item.getMetadata().getName());
-        logger.info("Pod Namespace: " + item.getMetadata().getNamespace());
-        logger.info("Pod UID: " + item.getMetadata().getUid());
-        logger.info("Pod Status: " + item.getStatus().getPhase());
->>>>>>> 3170f8ed
         return item;
       }
     }
