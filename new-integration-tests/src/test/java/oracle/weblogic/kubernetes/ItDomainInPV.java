--- conflicted
+++ resolved
@@ -54,12 +54,9 @@
 import oracle.weblogic.kubernetes.annotations.Namespaces;
 import oracle.weblogic.kubernetes.extensions.LoggedTest;
 import oracle.weblogic.kubernetes.utils.CommonTestUtils;
-<<<<<<< HEAD
-import oracle.weblogic.kubernetes.utils.WLSTUtils;
-=======
 import oracle.weblogic.kubernetes.utils.DeployUtil;
 import oracle.weblogic.kubernetes.utils.OracleHttpClient;
->>>>>>> 6806cb9b
+import oracle.weblogic.kubernetes.utils.WLSTUtils;
 import org.apache.commons.io.FileUtils;
 import org.awaitility.core.ConditionFactory;
 import org.junit.jupiter.api.AfterAll;
@@ -163,16 +160,12 @@
     logger.info("Assign a unique namespace for WDT WebLogic domain");
     assertNotNull(namespaces.get(2), "Namespace is null");
     wdtDomainNamespace = namespaces.get(2);
-<<<<<<< HEAD
     logger.info("Assign a unique namespace for Introspect Version WebLogic domain");
     assertNotNull(namespaces.get(3), "Namespace is null");
     introDomainNamespace = namespaces.get(3);
-=======
     logger.info("Assign a unique namespace for NGINX");
-    assertNotNull(namespaces.get(3), "Namespace is null");
-    nginxNamespace = namespaces.get(3);
-
->>>>>>> 6806cb9b
+    assertNotNull(namespaces.get(4), "Namespace is null");
+    nginxNamespace = namespaces.get(4);
 
     // install operator and verify its running in ready state
     installAndVerifyOperator(opNamespace, wdtDomainNamespace, wlstDomainNamespace);
