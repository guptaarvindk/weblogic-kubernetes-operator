// Copyright (c) 2020, Oracle Corporation and/or its affiliates.
// Licensed under the Universal Permissive License v 1.0 as shown at https://oss.oracle.com/licenses/upl.

package oracle.weblogic.kubernetes;

import java.util.ArrayList;
import java.util.HashMap;
import java.util.List;
import java.util.Map;

import io.kubernetes.client.openapi.models.V1EnvVar;
import io.kubernetes.client.openapi.models.V1LocalObjectReference;
import io.kubernetes.client.openapi.models.V1ObjectMeta;
import io.kubernetes.client.openapi.models.V1SecretReference;
import oracle.weblogic.domain.AdminServer;
import oracle.weblogic.domain.Cluster;
import oracle.weblogic.domain.Configuration;
import oracle.weblogic.domain.Domain;
import oracle.weblogic.domain.DomainSpec;
import oracle.weblogic.domain.Model;
import oracle.weblogic.domain.ServerPod;
import oracle.weblogic.kubernetes.actions.impl.primitive.HelmParams;
import oracle.weblogic.kubernetes.annotations.IntegrationTest;
import oracle.weblogic.kubernetes.annotations.Namespaces;
import oracle.weblogic.kubernetes.extensions.LoggedTest;
import org.junit.jupiter.api.AfterAll;
import org.junit.jupiter.api.BeforeAll;
import org.junit.jupiter.api.DisplayName;
import org.junit.jupiter.api.MethodOrderer;
import org.junit.jupiter.api.Test;
import org.junit.jupiter.api.TestMethodOrder;

import static oracle.weblogic.kubernetes.TestConstants.ADMIN_SERVER_NAME_BASE;
import static oracle.weblogic.kubernetes.TestConstants.DOMAIN_API_VERSION;
import static oracle.weblogic.kubernetes.TestConstants.K8S_NODEPORT_HOST;
import static oracle.weblogic.kubernetes.TestConstants.MANAGED_SERVER_NAME_BASE;
import static oracle.weblogic.kubernetes.TestConstants.MII_BASIC_APP_NAME;
import static oracle.weblogic.kubernetes.TestConstants.REPO_SECRET_NAME;
<<<<<<< HEAD
import static oracle.weblogic.kubernetes.TestConstants.REPO_USERNAME;
import static oracle.weblogic.kubernetes.TestConstants.STABLE_REPO_NAME;
import static oracle.weblogic.kubernetes.actions.ActionConstants.ARCHIVE_DIR;
import static oracle.weblogic.kubernetes.actions.ActionConstants.MODEL_DIR;
import static oracle.weblogic.kubernetes.actions.ActionConstants.WDT_VERSION;
import static oracle.weblogic.kubernetes.actions.ActionConstants.WIT_BUILD_DIR;
import static oracle.weblogic.kubernetes.actions.TestActions.buildAppArchive;
import static oracle.weblogic.kubernetes.actions.TestActions.createDockerConfigJson;
import static oracle.weblogic.kubernetes.actions.TestActions.createDomainCustomResource;
import static oracle.weblogic.kubernetes.actions.TestActions.createImage;
import static oracle.weblogic.kubernetes.actions.TestActions.createIngress;
import static oracle.weblogic.kubernetes.actions.TestActions.createSecret;
import static oracle.weblogic.kubernetes.actions.TestActions.createServiceAccount;
import static oracle.weblogic.kubernetes.actions.TestActions.defaultAppParams;
import static oracle.weblogic.kubernetes.actions.TestActions.defaultWitParams;
import static oracle.weblogic.kubernetes.actions.TestActions.dockerLogin;
import static oracle.weblogic.kubernetes.actions.TestActions.dockerPush;
import static oracle.weblogic.kubernetes.actions.TestActions.getOperatorImageName;
import static oracle.weblogic.kubernetes.actions.TestActions.getPodCreationTimestamp;
import static oracle.weblogic.kubernetes.actions.TestActions.installNginx;
import static oracle.weblogic.kubernetes.actions.TestActions.installOperator;
import static oracle.weblogic.kubernetes.actions.TestActions.listIngresses;
import static oracle.weblogic.kubernetes.actions.TestActions.scaleCluster;
=======
import static oracle.weblogic.kubernetes.TestConstants.WLS_DOMAIN_TYPE;
>>>>>>> 40a34fb7
import static oracle.weblogic.kubernetes.actions.TestActions.uninstallNginx;
import static oracle.weblogic.kubernetes.utils.CommonTestUtils.checkPodExists;
import static oracle.weblogic.kubernetes.utils.CommonTestUtils.checkPodReady;
import static oracle.weblogic.kubernetes.utils.CommonTestUtils.checkServiceExists;
import static oracle.weblogic.kubernetes.utils.CommonTestUtils.createDockerRegistrySecret;
import static oracle.weblogic.kubernetes.utils.CommonTestUtils.createDomainAndVerify;
import static oracle.weblogic.kubernetes.utils.CommonTestUtils.createIngressForDomainAndVerify;
import static oracle.weblogic.kubernetes.utils.CommonTestUtils.createMiiImageAndVerify;
import static oracle.weblogic.kubernetes.utils.CommonTestUtils.createSecretWithUsernamePassword;
import static oracle.weblogic.kubernetes.utils.CommonTestUtils.dockerLoginAndPushImageToRegistry;
import static oracle.weblogic.kubernetes.utils.CommonTestUtils.installAndVerifyNginx;
import static oracle.weblogic.kubernetes.utils.CommonTestUtils.installAndVerifyOperator;
import static oracle.weblogic.kubernetes.utils.CommonTestUtils.scaleAndVerifyCluster;
import static oracle.weblogic.kubernetes.utils.TestUtils.callWebAppAndCheckForServerNameInResponse;
import static oracle.weblogic.kubernetes.utils.TestUtils.getNextFreePort;
import static org.assertj.core.api.Assertions.assertThat;
import static org.junit.jupiter.api.Assertions.assertNotNull;

/**
 * Verify the model in image domain with multiple clusters can be scaled up and down.
 * Also verify the sample application can be accessed via NGINX ingress controller.
 */
@TestMethodOrder(MethodOrderer.OrderAnnotation.class)
@DisplayName("Verify scaling multiple clusters domain and the sample application can be accessed via NGINX")
@IntegrationTest
class ItScaleMiiDomainNginx implements LoggedTest {

  // mii constants
  private static final String WDT_MODEL_FILE = "model-multiclusterdomain-sampleapp-wls.yaml";
  private static final String MII_IMAGE_NAME = "mii-image";

  // domain constants
  private static final String domainUid = "domain1";
  private static final int NUMBER_OF_CLUSTERS = 2;
  private static final String CLUSTER_NAME_PREFIX = "cluster-";
  private static final int MANAGED_SERVER_PORT = 8001;
  private static final int replicaCount = 2;

  private static String domainNamespace = null;
  private static HelmParams nginxHelmParams = null;
  private static int nodeportshttp = 0;
  private static List<String> ingressHostList = null;

  private String curlCmd = null;

  /**
   * Install operator and NGINX. Create model in image domain with multiple clusters.
   * Create ingress for the domain.
   *
   * @param namespaces list of namespaces created by the IntegrationTestWatcher by the
   *                   JUnit engine parameter resolution mechanism
   */
  @BeforeAll
  public static void initAll(@Namespaces(3) List<String> namespaces) {

    // get a unique operator namespace
    logger.info("Get a unique namespace for operator");
    assertNotNull(namespaces.get(0), "Namespace list is null");
    String opNamespace = namespaces.get(0);

    // get a unique domain namespace
    logger.info("Get a unique namespace for WebLogic domain");
    assertNotNull(namespaces.get(1), "Namespace list is null");
    domainNamespace = namespaces.get(1);

    // get a unique NGINX namespace
    logger.info("Get a unique namespace for NGINX");
    assertNotNull(namespaces.get(2), "Namespace list is null");
    String nginxNamespace = namespaces.get(2);

    // install and verify operator
    installAndVerifyOperator(opNamespace, domainNamespace);

    // get a free node port for NGINX
    nodeportshttp = getNextFreePort(30305, 30405);
    int nodeportshttps = getNextFreePort(30443, 30543);

    // install and verify NGINX
    nginxHelmParams = installAndVerifyNginx(nginxNamespace, nodeportshttp, nodeportshttps);

    // create model in image domain with multiple clusters
    createMiiDomainWithMultiClusters();

    // create ingress using host based routing
    Map<String, Integer> clusterNameMsPortMap = new HashMap<>();
    for (int i = 1; i <= NUMBER_OF_CLUSTERS; i++) {
      clusterNameMsPortMap.put(CLUSTER_NAME_PREFIX + i, MANAGED_SERVER_PORT);
    }
    logger.info("Creating ingress for domain {0} in namespace {1}", domainUid, domainNamespace);
    ingressHostList = createIngressForDomainAndVerify(domainUid, domainNamespace, clusterNameMsPortMap);
  }

  @Test
  @DisplayName("Verify the application can be accessed through NGINX for each cluster in the domain")
  public void testAppAccessThroughIngressController() {

    for (int i = 1; i <= NUMBER_OF_CLUSTERS; i++) {
      String clusterName = CLUSTER_NAME_PREFIX + i;

      List<String> managedServerListBeforeScale =
          listManagedServersBeforeScale(clusterName, replicaCount);

      // check that NGINX can access the sample apps from all managed servers in the cluster of the domain
      curlCmd = generateCurlCmd(clusterName);
      assertThat(callWebAppAndCheckForServerNameInResponse(curlCmd, managedServerListBeforeScale, 50))
          .as("Verify NGINX can access the sample app from all managed servers in the domain")
          .withFailMessage("NGINX can not access the sample app from one or more of the managed servers")
          .isTrue();
    }
  }

  @Test
  @DisplayName("Verify scale each cluster of the domain in domain namespace")
  public void testScaleClusters() {

    for (int i = 1; i <= NUMBER_OF_CLUSTERS; i++) {

      String clusterName = CLUSTER_NAME_PREFIX + i;
      int numberOfServers;
      // scale cluster-1 to 1 server and cluster-2 to 3 servers
      if (i == 1) {
        numberOfServers = 1;
      } else {
        numberOfServers = 3;
      }

      logger.info("Scaling cluster {0} of domain {1} in namespace {2} to {3} servers.",
          clusterName, domainUid, domainNamespace, numberOfServers);
      curlCmd = generateCurlCmd(clusterName);
      List<String> managedServersBeforeScale = listManagedServersBeforeScale(clusterName, replicaCount);
      scaleAndVerifyCluster(clusterName, domainUid, domainNamespace, replicaCount, numberOfServers,
          curlCmd, managedServersBeforeScale);

      // then scale cluster-1 and cluster-2 to 0 server
      managedServersBeforeScale = listManagedServersBeforeScale(clusterName, numberOfServers);
      scaleAndVerifyCluster(clusterName, domainUid, domainNamespace, numberOfServers, 0,
          curlCmd, managedServersBeforeScale);
    }
  }

  /**
   * TODO: remove this after Sankar's PR is merged
   * The cleanup framework does not uninstall NGINX release. Do it here for now.
   */
  @AfterAll
  public void tearDownAll() {
    // uninstall NGINX release
    if (nginxHelmParams != null) {
      assertThat(uninstallNginx(nginxHelmParams))
          .as("Test uninstallNginx returns true")
          .withFailMessage("uninstallNginx() did not return true")
          .isTrue();
    }
  }

  /**
   * Create model in image domain with multiple clusters.
   */
  private static void createMiiDomainWithMultiClusters() {

    // admin/managed server name here should match with model yaml in WDT_MODEL_FILE
    final String adminServerPodName = domainUid + "-" + ADMIN_SERVER_NAME_BASE;

    // create image with model files
    logger.info("Creating image with model file and verify");
    String miiImage = createMiiImageAndVerify(MII_IMAGE_NAME, WDT_MODEL_FILE, MII_BASIC_APP_NAME);

    // docker login and push image to docker registry if necessary
    dockerLoginAndPushImageToRegistry(miiImage);

    // create docker registry secret to pull the image from registry
    logger.info("Creating docker registry secret in namespace {0}", domainNamespace);
    createDockerRegistrySecret(domainNamespace);

    // create secret for admin credentials
    logger.info("Creating secret for admin credentials");
    String adminSecretName = "weblogic-credentials";
    createSecretWithUsernamePassword(adminSecretName, domainNamespace, "weblogic", "welcome1");

    // create encryption secret
    logger.info("Creating encryption secret");
    String encryptionSecretName = "encryptionsecret";
    createSecretWithUsernamePassword(encryptionSecretName, domainNamespace, "weblogicenc", "weblogicenc");

    // construct the cluster list used for domain custom resource
    List<Cluster> clusterList = new ArrayList<>();
    for (int i = NUMBER_OF_CLUSTERS; i >= 1; i--) {
      clusterList.add(new Cluster()
          .clusterName(CLUSTER_NAME_PREFIX + i)
          .replicas(replicaCount)
          .serverStartState("RUNNING"));
    }

    // create the domain CR
    Domain domain = new Domain()
        .apiVersion(DOMAIN_API_VERSION)
        .kind("Domain")
        .metadata(new V1ObjectMeta()
            .name(domainUid)
            .namespace(domainNamespace))
        .spec(new DomainSpec()
            .domainUid(domainUid)
            .domainHomeSourceType("FromModel")
            .image(miiImage)
            .addImagePullSecretsItem(new V1LocalObjectReference()
                .name(REPO_SECRET_NAME))
            .webLogicCredentialsSecret(new V1SecretReference()
                .name(adminSecretName)
                .namespace(domainNamespace))
            .includeServerOutInPodLog(true)
            .serverStartPolicy("IF_NEEDED")
            .serverPod(new ServerPod()
                .addEnvItem(new V1EnvVar()
                    .name("JAVA_OPTIONS")
                    .value("-Dweblogic.StdoutDebugEnabled=false"))
                .addEnvItem(new V1EnvVar()
                    .name("USER_MEM_ARGS")
                    .value("-Djava.security.egd=file:/dev/./urandom ")))
            .adminServer(new AdminServer()
                .serverStartState("RUNNING"))
            .clusters(clusterList)
            .configuration(new Configuration()
                .model(new Model()
                    .domainType(WLS_DOMAIN_TYPE)
                    .runtimeEncryptionSecret(encryptionSecretName))));

    // create model in image domain
    logger.info("Creating model in image domain {0} in namespace {1} using docker image {2}",
        domainUid, domainNamespace, miiImage);
    createDomainAndVerify(domain, domainNamespace);

    // check admin server pod exists in domain namespace
    logger.info("Checking that admin server pod {0} exists in namespace {1}",
        adminServerPodName, domainNamespace);
    checkPodExists(adminServerPodName, domainUid, domainNamespace);

    // check admin server pod is ready
    logger.info("Checking that admin server pod {0} is ready in namespace {1}",
        adminServerPodName, domainNamespace);
    checkPodReady(adminServerPodName, domainUid, domainNamespace);

    // check admin service exists in the domain namespace
    logger.info("Checking that admin service {0} exists in namespace {1}",
        adminServerPodName, domainNamespace);
    checkServiceExists(adminServerPodName, domainNamespace);

    // check the readiness for the managed servers in each cluster
    for (int i = 1; i <= NUMBER_OF_CLUSTERS; i++) {
      for (int j = 1; j <= replicaCount; j++) {
        String managedServerPodName =
            domainUid + "-" + CLUSTER_NAME_PREFIX + i + "-" + MANAGED_SERVER_NAME_BASE + j;

        // check managed server pod exists in the namespace
        logger.info("Checking that managed server pod {0} exists in namespace {1}",
            managedServerPodName, domainNamespace);
        checkPodExists(managedServerPodName, domainUid, domainNamespace);

        // check managed server pod is ready
        logger.info("Checking that managed server pod {0} is ready in namespace {1}",
            managedServerPodName, domainNamespace);
        checkPodReady(managedServerPodName, domainUid, domainNamespace);

        // check managed server service exists in the domain namespace
        logger.info("Checking that managed server service {0} exists in namespace {1}",
            managedServerPodName, domainNamespace);
        checkServiceExists(managedServerPodName, domainNamespace);
      }
    }
  }

<<<<<<< HEAD
  @Test
  @Order(2)
  @DisplayName("Create an ingress for each cluster of the WebLogic domain in the specified domain namespace")
  public void testCreateIngress() {

    // create an ingress for each cluster of the domain in the domain namespace
    for (int i = 1; i <= NUMBER_OF_CLUSTERS; i++) {

      String clusterName = CLUSTER_NAME_PREFIX + i;
      String ingressName = domainUid + "-" + clusterName + "-nginx";

      logger.info("Creating ingress {0} for cluster {1} of domain {2} in namespace {3}",
          ingressName, clusterName, domainUid, domainNamespace);
      assertThat(createIngress(ingressName, domainNamespace, domainUid, clusterName,
          MANAGED_SERVER_PORT, domainUid + "." + clusterName + ".test"))
          .as("Test ingress creation succeeds", ingressName)
          .withFailMessage("Ingress creation failed for cluster {0} of domain {1} in namespace {2}",
              clusterName, domainUid, domainNamespace)
          .isTrue();

      // check that the ingress was found in the domain namespace
      assertThat(assertDoesNotThrow(() -> listIngresses(domainNamespace)))
          .as("Test ingress {0} was found in namespace {1}", ingressName, domainNamespace)
          .withFailMessage("Ingress {0} was not found in namespace {1}", ingressName, domainNamespace)
          .contains(ingressName);

      logger.info("Ingress {0} for cluster {1} of domain {2} was found in namespace {3}",
          ingressName, clusterName, domainUid, domainNamespace);
    }
  }

  @Test
  @Order(3)
  @DisplayName("Verify the application can be accessed through the ingress controller for each cluster in the domain")
  public void testAppAccessThroughIngressController() {

    for (int i = 1; i <= NUMBER_OF_CLUSTERS; i++) {
      String clusterName = CLUSTER_NAME_PREFIX + i;

      List<String> managedServerListBeforeScale =
          listManagedServersBeforeScale(clusterName, replicaCount);

      // check that NGINX can access the sample apps from all managed servers in the cluster of the domain
      curlCmd = generateCurlCmd(clusterName);
      assertThat(callWebAppAndCheckForServerNameInResponse(curlCmd, managedServerListBeforeScale, 50))
          .as("Verify NGINX can access the sample app from all managed servers in the domain")
          .withFailMessage("NGINX can not access the sample app from one or more of the managed servers")
          .isTrue();
    }
  }

  @Test
  @Order(4)
  @DisplayName("Verify scale each cluster of the domain in domain namespace")
  public void testScaleClusters() {

    for (int i = 1; i <= NUMBER_OF_CLUSTERS; i++) {

      String clusterName = CLUSTER_NAME_PREFIX + i;
      int numberOfServers = 2 * i - 1;

      // scale cluster-1 to 1 server and cluster-2 to 3 servers
      logger.info("Scaling cluster {0} of domain {1} in namespace {2} to {3} servers.",
          clusterName, domainUid, domainNamespace, numberOfServers);
      scaleAndVerifyCluster(clusterName, replicaCount, numberOfServers);

      // then scale cluster-1 and cluster-2 to 0 server
      scaleAndVerifyCluster(clusterName, numberOfServers, 0);
    }
  }

  /**
   * TODO: remove this after Sankar's PR is merged
   * The cleanup framework does not uninstall NGINX release. Do it here for now.
   */
  @AfterAll
  public void tearDownAll() {
    // uninstall NGINX release
    if (nginxHelmParams != null) {
      assertThat(uninstallNginx(nginxHelmParams))
          .as("Test uninstallNginx returns true")
          .withFailMessage("uninstallNginx() did not return true")
          .isTrue();
    }
  }

  /**
   * Install WebLogic operator and wait until the operator pod is ready.
   */
  private static void installAndVerifyOperator() {

    // Create a service account for the unique opNamespace
    logger.info("Creating service account");
    String serviceAccountName = opNamespace + "-sa";
    assertDoesNotThrow(() -> createServiceAccount(new V1ServiceAccount()
        .metadata(new V1ObjectMeta()
                .namespace(opNamespace)
                .name(serviceAccountName))));
    logger.info("Created service account: {0}", serviceAccountName);

    // get operator image name
    String operatorImage = getOperatorImageName();
    assertFalse(operatorImage.isEmpty(), "operator image name can not be empty");
    logger.info("Got operator image name {0}", operatorImage);

    // Create docker registry secret in the operator namespace to pull the image from repository
    logger.info("Creating docker registry secret in namespace {0}", opNamespace);
    JsonObject dockerConfigJsonObject = createDockerConfigJson(
        REPO_USERNAME, REPO_PASSWORD, REPO_EMAIL, REPO_REGISTRY);
    dockerConfigJson = dockerConfigJsonObject.toString();

    // Create the V1Secret configuration
    V1Secret repoSecret = new V1Secret()
        .metadata(new V1ObjectMeta()
            .name(REPO_SECRET_NAME)
            .namespace(opNamespace))
        .type("kubernetes.io/dockerconfigjson")
        .putDataItem(".dockerconfigjson", dockerConfigJson.getBytes());

    boolean secretCreated = assertDoesNotThrow(() -> createSecret(repoSecret),
        String.format("createSecret failed for %s", REPO_SECRET_NAME));
    assertTrue(secretCreated, String.format("createSecret failed while creating secret %s in namespace %s",
        REPO_SECRET_NAME, opNamespace));

    // map with secret
    Map<String, Object> secretNameMap = new HashMap<>();
    secretNameMap.put("name", REPO_SECRET_NAME);

    // Helm install parameters
    HelmParams opHelmParams = new HelmParams()
        .releaseName(OPERATOR_RELEASE_NAME)
        .namespace(opNamespace)
        .chartDir(OPERATOR_CHART_DIR);

    // operator chart values to override
    OperatorParams opParams = new OperatorParams()
        .helmParams(opHelmParams)
        .image(operatorImage)
        .imagePullSecrets(secretNameMap)
        .domainNamespaces(Arrays.asList(domainNamespace))
        .serviceAccount(serviceAccountName);

    // install operator
    logger.info("Installing operator in namespace {0}", opNamespace);
    assertTrue(installOperator(opParams),
        String.format("Failed to install operator in namespace %s", opNamespace));
    logger.info("Operator installed in namespace {0}", opNamespace);

    // list Helm releases matching operator release name in operator namespace
    logger.info("Checking operator release {0} status in namespace {1}",
        OPERATOR_RELEASE_NAME, opNamespace);
    assertTrue(isHelmReleaseDeployed(OPERATOR_RELEASE_NAME, opNamespace),
        String.format("Operator release %s is not in deployed status in namespace %s",
            OPERATOR_RELEASE_NAME, opNamespace));
    logger.info("Operator release {0} status is deployed in namespace {1}",
        OPERATOR_RELEASE_NAME, opNamespace);

    // check operator is running
    logger.info("Checking that operator pod is running in namespace {0}", opNamespace);
    withStandardRetryPolicy
        .conditionEvaluationListener(
            condition -> logger.info("Waiting for operator to be running in namespace {0} "
                    + "(elapsed time {1}ms, remaining time {2}ms)",
                opNamespace,
                condition.getElapsedTimeInMS(),
                condition.getRemainingTimeInMS()))
        .until(operatorIsReady(opNamespace));
  }

  /**
   * Install NGINX and wait until the NGINX pod is ready.
   */
  private static void installAndVerifyNginx() {

    // Helm install parameters
    nginxHelmParams = new HelmParams()
        .releaseName(NGINX_RELEASE_NAME)
        .namespace(nginxNamespace)
        .repoUrl(GOOGLE_REPO_URL)
        .repoName(STABLE_REPO_NAME)
        .chartName(NGINX_CHART_NAME);

    // NGINX chart values to override
    NginxParams nginxParams = new NginxParams()
        .helmParams(nginxHelmParams)
        .nodePortsHttp(nodeportshttp)
        .nodePortsHttps(nodeportshttps);

    // install NGINX
    assertThat(installNginx(nginxParams))
        .as("Test installing NGINX succeeds")
        .withFailMessage("NGINX installation is failed")
        .isTrue();

    // verify that NGINX is installed
    logger.info("Checking NGINX release {0} status in namespace {1}",
        NGINX_RELEASE_NAME, nginxNamespace);
    assertTrue(isHelmReleaseDeployed(NGINX_RELEASE_NAME, nginxNamespace),
        String.format("NGINX release %s is not in deployed status in namespace %s",
            NGINX_RELEASE_NAME, nginxNamespace));
    logger.info("NGINX release {0} status is deployed in namespace {1}",
        NGINX_RELEASE_NAME, nginxNamespace);

    // wait until the NGINX pod is ready.
    withStandardRetryPolicy
        .conditionEvaluationListener(
            condition -> logger.info(
                "Waiting for NGINX to be ready in namespace {0} (elapsed time {1}ms, remaining time {2}ms)",
                nginxNamespace,
                condition.getElapsedTimeInMS(),
                condition.getRemainingTimeInMS()))
        .until(isNginxReady(nginxNamespace));
  }

  /**
   * Create a Docker image for model in image.
   *
   * @return image name with tag
   */
  private String createImageAndVerify() {

    // create unique image name with date
    DateFormat dateFormat = new SimpleDateFormat("yyyy-MM-dd");
    Date date = new Date();
    final String imageTag = dateFormat.format(date) + "-" + System.currentTimeMillis();
    // Add repository name in image name for Jenkins runs
    final String imageName = REPO_NAME + MII_IMAGE_NAME;
    final String image = imageName + ":" + imageTag;

    // build the model file list
    final List<String> modelList = Collections.singletonList(MODEL_DIR + "/" + WDT_MODEL_FILE);

    // build an application archive using what is in resources/apps/APP_NAME
    assertTrue(buildAppArchive(defaultAppParams()
        .srcDir(APP_NAME)), String.format("Failed to create app archive for %s", APP_NAME));

    // build the archive list
    String zipFile = String.format("%s/%s.zip", ARCHIVE_DIR, APP_NAME);
    final List<String> archiveList = Collections.singletonList(zipFile);

    // Set additional environment variables for WIT
    checkDirectory(WIT_BUILD_DIR);
    Map<String, String> env = new HashMap<>();
    env.put("WLSIMG_BLDDIR", WIT_BUILD_DIR);

    // For k8s 1.16 support and as of May 6, 2020, we presently need a different JDK for these
    // tests and for image tool. This is expected to no longer be necessary once JDK 11.0.8 or
    // the next JDK 14 versions are released.
    String witJavaHome = System.getenv("WIT_JAVA_HOME");
    if (witJavaHome != null) {
      env.put("JAVA_HOME", witJavaHome);
    }

    // build an image using WebLogic Image Tool
    logger.info("Creating image {0} using model directory {1}", image, MODEL_DIR);
    //boolean result = createMiiImage(
    boolean result = createImage(
        defaultWitParams()
            .modelImageName(imageName)
            .modelImageTag(imageTag)
            .modelFiles(modelList)
            .modelArchiveFiles(archiveList)
            .wdtModelOnly(true)
            .wdtVersion(WDT_VERSION)
            .env(env)
            .redirect(true));

    assertTrue(result, String.format("Failed to create the image %s using WebLogic Image Tool", image));

    // Check image exists using docker images | grep image tag.
    assertTrue(doesImageExist(imageTag),
        String.format("Image %s does not exist", image));

    return image;
  }

  /**
   * Check pod is created.
   *
   * @param podName pod name to check
   */
  private void checkPodCreated(String podName) {
    withStandardRetryPolicy
        .conditionEvaluationListener(
            condition -> logger.info("Waiting for pod {0} to be created in namespace {1} "
                    + "(elapsed time {2}ms, remaining time {3}ms)",
                podName,
                domainNamespace,
                condition.getElapsedTimeInMS(),
                condition.getRemainingTimeInMS()))
        .until(assertDoesNotThrow(() -> podExists(podName, domainUid, domainNamespace),
            String.format("podExists failed with ApiException for %s in namespace in %s",
                podName, domainNamespace)));

  }

  /**
   * Check pod is ready.
   *
   * @param podName pod name to check
   */
  private void checkPodReady(String podName) {
    withStandardRetryPolicy
        .conditionEvaluationListener(
            condition -> logger.info("Waiting for pod {0} to be ready in namespace {1} "
                    + "(elapsed time {2}ms, remaining time {3}ms)",
                podName,
                domainNamespace,
                condition.getElapsedTimeInMS(),
                condition.getRemainingTimeInMS()))
        .until(assertDoesNotThrow(() -> podReady(podName, domainUid, domainNamespace),
            String.format(
                "pod %s is not ready in namespace %s", podName, domainNamespace)));

  }

  /**
   * Check service is created.
   *
   * @param serviceName service name to check
   */
  private void checkServiceCreated(String serviceName) {
    withStandardRetryPolicy
        .conditionEvaluationListener(
            condition -> logger.info("Waiting for service {0} to be created in namespace {1} "
                    + "(elapsed time {2}ms, remaining time {3}ms)",
                serviceName,
                domainNamespace,
                condition.getElapsedTimeInMS(),
                condition.getRemainingTimeInMS()))
        .until(assertDoesNotThrow(() -> serviceExists(serviceName, null, domainNamespace),
            String.format(
                "Service %s is not ready in namespace %s", serviceName, domainNamespace)));

  }

  /**
   * Check pod was deleted.
   *
   * @param podName pod name to check
   */
  private void checkPodDeleted(String podName) {
    withStandardRetryPolicy
        .conditionEvaluationListener(
            condition -> logger.info("Waiting for pod {0} to be deleted in namespace {1} "
                    + "(elapsed time {2}ms, remaining time {3}ms)",
                podName,
                domainNamespace,
                condition.getElapsedTimeInMS(),
                condition.getRemainingTimeInMS()))
        .until(assertDoesNotThrow(() -> podDoesNotExist(podName, null, domainNamespace),
            String.format("Pod %s still exists in namespace %s", podName, domainNamespace)));
  }

  /** Scale the WebLogic cluster to specified number of servers.
   *  And verify the sample app can be accessed through NGINX.
   *
   * @param clusterName the WebLogic cluster name in the domain to be scaled
   * @param replicasBeforeScale the replicas of the WebLogic cluster before the scale
   * @param replicasAfterScale the replicas of the WebLogic cluster after the scale
   */
  private void scaleAndVerifyCluster(String clusterName,
                                     int replicasBeforeScale,
                                     int replicasAfterScale) {

    String manageServerPodNamePrefix = domainUid + "-" + clusterName + managedServerNameBase;

    // get the original managed server pod creation timestamp before scale
    List<String> listOfPodCreationTimestamp = new ArrayList<>();
    for (int i = 1; i <= replicasBeforeScale; i++) {
      String managedServerPodName = manageServerPodNamePrefix + i;
      String originalCreationTimestamp =
          assertDoesNotThrow(() -> getPodCreationTimestamp(domainNamespace, "", managedServerPodName),
              String.format("getPodCreationTimestamp failed with ApiException for pod {0} in namespace {1}",
                  managedServerPodName, domainNamespace));
      listOfPodCreationTimestamp.add(originalCreationTimestamp);
    }

    // scale the cluster in the domain
    logger.info("Scaling cluster {0} of domain {1} in namespace {2} to {3} servers",
        clusterName, domainUid, domainNamespace, replicasAfterScale);
    assertThat(assertDoesNotThrow(() -> scaleCluster(domainUid, domainNamespace, clusterName, replicasAfterScale)))
        .as("Verify scaling cluster {0} of domain {1} in namespace {2} succeeds",
            clusterName, domainUid, domainNamespace)
        .withFailMessage("Scaling cluster failed")
        .isTrue();

    // generate a curl command to access the sample app through the ingress controller
    curlCmd = generateCurlCmd(clusterName);

    // generate the expected server list which should be in the sample app response string
    List<String> expectedServerNames =
        listManagedServersBeforeScale(clusterName, replicasBeforeScale);
    logger.info("expected server name list which should be in the sample app response: {0} before scale",
        expectedServerNames);

    if (replicasBeforeScale <= replicasAfterScale) {

      // scale up
      // check that the original managed server pod state is not changed during scaling the cluster
      for (int i = 1; i <= replicasBeforeScale; i++) {
        String manageServerPodName = manageServerPodNamePrefix + i;

        // check the original managed server pod state is not changed
        logger.info("Checking that the state of manged server pod {0} is not changed in namespace {1}",
            manageServerPodName, domainNamespace);
        podStateNotChangedDuringScalingCluster(manageServerPodName, domainUid, domainNamespace,
            listOfPodCreationTimestamp.get(i - 1));
      }

      // check that NGINX can access the sample apps from the original managed servers in the domain
      logger.info("Checking that NGINX can access the sample app from the original managed servers in the domain "
                  + "while the domain is scaling up.");
      assertThat(callWebAppAndCheckForServerNameInResponse(curlCmd, expectedServerNames, 50))
          .as("Verify NGINX can access the sample app from the original managed servers in the domain")
          .withFailMessage("NGINX can not access the sample app from one or more of the managed servers")
          .isTrue();

      // check that new managed server pods were created and wait for them to be ready
      for (int i = replicasBeforeScale + 1; i <= replicasAfterScale; i++) {
        String manageServerPodName = manageServerPodNamePrefix + i;

        // check new managed server pod was created
        logger.info("Checking that the new managed server pod {0} was created in namespace {1}",
            manageServerPodName, domainNamespace);
        checkPodCreated(manageServerPodName);

        // check new managed server pod is ready
        logger.info("Checking that the new managed server pod {0} is ready in namespace {1}",
            manageServerPodName, domainNamespace);
        checkPodReady(manageServerPodName);

        // check new managed server service was created
        logger.info("Checking that the new managed server service {0} was created in namespace {1}",
            manageServerPodName, domainNamespace);
        checkServiceCreated(manageServerPodName);

        // add the new managed server to the list
        expectedServerNames.add(clusterName + managedServerNameBase + i);
      }

      // check that NGINX can access the sample apps from new and original managed servers
      logger.info("Checking that NGINX can access the sample app from the new and original managed servers "
          + "in the domain after the cluster is scaled up.");
      assertThat(callWebAppAndCheckForServerNameInResponse(curlCmd, expectedServerNames, 50))
          .as("Verify NGINX can access the sample app from all managed servers in the domain")
          .withFailMessage("NGINX can not access the sample app from one or more of the managed servers")
          .isTrue();
    } else {
      // scale down
      // wait and check the pods are deleted
      for (int i = replicasBeforeScale; i > replicasAfterScale; i--) {
        logger.info("Checking that managed server pod {0} was deleted from namespace {1}",
            manageServerPodNamePrefix + i, domainNamespace);
        checkPodDeleted(manageServerPodNamePrefix + i);
        expectedServerNames.remove(clusterName + managedServerNameBase + i);
      }

      // check that NGINX can access the app from the remaining managed servers in the domain
      logger.info("Checking that NGINX can access the sample app from the remaining managed servers in the domain "
          + "after the cluster is scaled down.");
      assertThat(callWebAppAndCheckForServerNameInResponse(curlCmd, expectedServerNames, 50))
          .as("Verify NGINX can access the sample app from the remaining managed server in the domain")
          .withFailMessage("NGINX can not access the sample app from the remaining managed server")
          .isTrue();
    }
  }

=======
>>>>>>> 40a34fb7
  /**
   * Generate the curl command to access the sample app from the ingress controller.
   *
   * @param clusterName WebLogic cluster name which is the backend of the ingress
   * @return curl command string
   */
  private String generateCurlCmd(String clusterName) {
    return String.format("curl --silent --show-error --noproxy '*' -H 'host: %s' http://%s:%s/sample-war/index.jsp",
        domainUid + "." + clusterName + ".test", K8S_NODEPORT_HOST, nodeportshttp);
  }

  /**
   * Generate a server list which contains all managed servers in the cluster before scale.
   *
   * @param clusterName the name of the WebLogic cluster
   * @param replicasBeforeScale the replicas of WebLogic cluster before scale
   * @return list of managed servers in the cluster before scale
   */
  private List<String> listManagedServersBeforeScale(String clusterName, int replicasBeforeScale) {
    List<String> managedServerNames = new ArrayList<>();
    for (int i = 1; i <= replicasBeforeScale; i++) {
      managedServerNames.add(clusterName + "-" + MANAGED_SERVER_NAME_BASE + i);
    }

    return managedServerNames;
  }
}<|MERGE_RESOLUTION|>--- conflicted
+++ resolved
@@ -36,33 +36,7 @@
 import static oracle.weblogic.kubernetes.TestConstants.MANAGED_SERVER_NAME_BASE;
 import static oracle.weblogic.kubernetes.TestConstants.MII_BASIC_APP_NAME;
 import static oracle.weblogic.kubernetes.TestConstants.REPO_SECRET_NAME;
-<<<<<<< HEAD
-import static oracle.weblogic.kubernetes.TestConstants.REPO_USERNAME;
-import static oracle.weblogic.kubernetes.TestConstants.STABLE_REPO_NAME;
-import static oracle.weblogic.kubernetes.actions.ActionConstants.ARCHIVE_DIR;
-import static oracle.weblogic.kubernetes.actions.ActionConstants.MODEL_DIR;
-import static oracle.weblogic.kubernetes.actions.ActionConstants.WDT_VERSION;
-import static oracle.weblogic.kubernetes.actions.ActionConstants.WIT_BUILD_DIR;
-import static oracle.weblogic.kubernetes.actions.TestActions.buildAppArchive;
-import static oracle.weblogic.kubernetes.actions.TestActions.createDockerConfigJson;
-import static oracle.weblogic.kubernetes.actions.TestActions.createDomainCustomResource;
-import static oracle.weblogic.kubernetes.actions.TestActions.createImage;
-import static oracle.weblogic.kubernetes.actions.TestActions.createIngress;
-import static oracle.weblogic.kubernetes.actions.TestActions.createSecret;
-import static oracle.weblogic.kubernetes.actions.TestActions.createServiceAccount;
-import static oracle.weblogic.kubernetes.actions.TestActions.defaultAppParams;
-import static oracle.weblogic.kubernetes.actions.TestActions.defaultWitParams;
-import static oracle.weblogic.kubernetes.actions.TestActions.dockerLogin;
-import static oracle.weblogic.kubernetes.actions.TestActions.dockerPush;
-import static oracle.weblogic.kubernetes.actions.TestActions.getOperatorImageName;
-import static oracle.weblogic.kubernetes.actions.TestActions.getPodCreationTimestamp;
-import static oracle.weblogic.kubernetes.actions.TestActions.installNginx;
-import static oracle.weblogic.kubernetes.actions.TestActions.installOperator;
-import static oracle.weblogic.kubernetes.actions.TestActions.listIngresses;
-import static oracle.weblogic.kubernetes.actions.TestActions.scaleCluster;
-=======
 import static oracle.weblogic.kubernetes.TestConstants.WLS_DOMAIN_TYPE;
->>>>>>> 40a34fb7
 import static oracle.weblogic.kubernetes.actions.TestActions.uninstallNginx;
 import static oracle.weblogic.kubernetes.utils.CommonTestUtils.checkPodExists;
 import static oracle.weblogic.kubernetes.utils.CommonTestUtils.checkPodReady;
@@ -333,477 +307,6 @@
     }
   }
 
-<<<<<<< HEAD
-  @Test
-  @Order(2)
-  @DisplayName("Create an ingress for each cluster of the WebLogic domain in the specified domain namespace")
-  public void testCreateIngress() {
-
-    // create an ingress for each cluster of the domain in the domain namespace
-    for (int i = 1; i <= NUMBER_OF_CLUSTERS; i++) {
-
-      String clusterName = CLUSTER_NAME_PREFIX + i;
-      String ingressName = domainUid + "-" + clusterName + "-nginx";
-
-      logger.info("Creating ingress {0} for cluster {1} of domain {2} in namespace {3}",
-          ingressName, clusterName, domainUid, domainNamespace);
-      assertThat(createIngress(ingressName, domainNamespace, domainUid, clusterName,
-          MANAGED_SERVER_PORT, domainUid + "." + clusterName + ".test"))
-          .as("Test ingress creation succeeds", ingressName)
-          .withFailMessage("Ingress creation failed for cluster {0} of domain {1} in namespace {2}",
-              clusterName, domainUid, domainNamespace)
-          .isTrue();
-
-      // check that the ingress was found in the domain namespace
-      assertThat(assertDoesNotThrow(() -> listIngresses(domainNamespace)))
-          .as("Test ingress {0} was found in namespace {1}", ingressName, domainNamespace)
-          .withFailMessage("Ingress {0} was not found in namespace {1}", ingressName, domainNamespace)
-          .contains(ingressName);
-
-      logger.info("Ingress {0} for cluster {1} of domain {2} was found in namespace {3}",
-          ingressName, clusterName, domainUid, domainNamespace);
-    }
-  }
-
-  @Test
-  @Order(3)
-  @DisplayName("Verify the application can be accessed through the ingress controller for each cluster in the domain")
-  public void testAppAccessThroughIngressController() {
-
-    for (int i = 1; i <= NUMBER_OF_CLUSTERS; i++) {
-      String clusterName = CLUSTER_NAME_PREFIX + i;
-
-      List<String> managedServerListBeforeScale =
-          listManagedServersBeforeScale(clusterName, replicaCount);
-
-      // check that NGINX can access the sample apps from all managed servers in the cluster of the domain
-      curlCmd = generateCurlCmd(clusterName);
-      assertThat(callWebAppAndCheckForServerNameInResponse(curlCmd, managedServerListBeforeScale, 50))
-          .as("Verify NGINX can access the sample app from all managed servers in the domain")
-          .withFailMessage("NGINX can not access the sample app from one or more of the managed servers")
-          .isTrue();
-    }
-  }
-
-  @Test
-  @Order(4)
-  @DisplayName("Verify scale each cluster of the domain in domain namespace")
-  public void testScaleClusters() {
-
-    for (int i = 1; i <= NUMBER_OF_CLUSTERS; i++) {
-
-      String clusterName = CLUSTER_NAME_PREFIX + i;
-      int numberOfServers = 2 * i - 1;
-
-      // scale cluster-1 to 1 server and cluster-2 to 3 servers
-      logger.info("Scaling cluster {0} of domain {1} in namespace {2} to {3} servers.",
-          clusterName, domainUid, domainNamespace, numberOfServers);
-      scaleAndVerifyCluster(clusterName, replicaCount, numberOfServers);
-
-      // then scale cluster-1 and cluster-2 to 0 server
-      scaleAndVerifyCluster(clusterName, numberOfServers, 0);
-    }
-  }
-
-  /**
-   * TODO: remove this after Sankar's PR is merged
-   * The cleanup framework does not uninstall NGINX release. Do it here for now.
-   */
-  @AfterAll
-  public void tearDownAll() {
-    // uninstall NGINX release
-    if (nginxHelmParams != null) {
-      assertThat(uninstallNginx(nginxHelmParams))
-          .as("Test uninstallNginx returns true")
-          .withFailMessage("uninstallNginx() did not return true")
-          .isTrue();
-    }
-  }
-
-  /**
-   * Install WebLogic operator and wait until the operator pod is ready.
-   */
-  private static void installAndVerifyOperator() {
-
-    // Create a service account for the unique opNamespace
-    logger.info("Creating service account");
-    String serviceAccountName = opNamespace + "-sa";
-    assertDoesNotThrow(() -> createServiceAccount(new V1ServiceAccount()
-        .metadata(new V1ObjectMeta()
-                .namespace(opNamespace)
-                .name(serviceAccountName))));
-    logger.info("Created service account: {0}", serviceAccountName);
-
-    // get operator image name
-    String operatorImage = getOperatorImageName();
-    assertFalse(operatorImage.isEmpty(), "operator image name can not be empty");
-    logger.info("Got operator image name {0}", operatorImage);
-
-    // Create docker registry secret in the operator namespace to pull the image from repository
-    logger.info("Creating docker registry secret in namespace {0}", opNamespace);
-    JsonObject dockerConfigJsonObject = createDockerConfigJson(
-        REPO_USERNAME, REPO_PASSWORD, REPO_EMAIL, REPO_REGISTRY);
-    dockerConfigJson = dockerConfigJsonObject.toString();
-
-    // Create the V1Secret configuration
-    V1Secret repoSecret = new V1Secret()
-        .metadata(new V1ObjectMeta()
-            .name(REPO_SECRET_NAME)
-            .namespace(opNamespace))
-        .type("kubernetes.io/dockerconfigjson")
-        .putDataItem(".dockerconfigjson", dockerConfigJson.getBytes());
-
-    boolean secretCreated = assertDoesNotThrow(() -> createSecret(repoSecret),
-        String.format("createSecret failed for %s", REPO_SECRET_NAME));
-    assertTrue(secretCreated, String.format("createSecret failed while creating secret %s in namespace %s",
-        REPO_SECRET_NAME, opNamespace));
-
-    // map with secret
-    Map<String, Object> secretNameMap = new HashMap<>();
-    secretNameMap.put("name", REPO_SECRET_NAME);
-
-    // Helm install parameters
-    HelmParams opHelmParams = new HelmParams()
-        .releaseName(OPERATOR_RELEASE_NAME)
-        .namespace(opNamespace)
-        .chartDir(OPERATOR_CHART_DIR);
-
-    // operator chart values to override
-    OperatorParams opParams = new OperatorParams()
-        .helmParams(opHelmParams)
-        .image(operatorImage)
-        .imagePullSecrets(secretNameMap)
-        .domainNamespaces(Arrays.asList(domainNamespace))
-        .serviceAccount(serviceAccountName);
-
-    // install operator
-    logger.info("Installing operator in namespace {0}", opNamespace);
-    assertTrue(installOperator(opParams),
-        String.format("Failed to install operator in namespace %s", opNamespace));
-    logger.info("Operator installed in namespace {0}", opNamespace);
-
-    // list Helm releases matching operator release name in operator namespace
-    logger.info("Checking operator release {0} status in namespace {1}",
-        OPERATOR_RELEASE_NAME, opNamespace);
-    assertTrue(isHelmReleaseDeployed(OPERATOR_RELEASE_NAME, opNamespace),
-        String.format("Operator release %s is not in deployed status in namespace %s",
-            OPERATOR_RELEASE_NAME, opNamespace));
-    logger.info("Operator release {0} status is deployed in namespace {1}",
-        OPERATOR_RELEASE_NAME, opNamespace);
-
-    // check operator is running
-    logger.info("Checking that operator pod is running in namespace {0}", opNamespace);
-    withStandardRetryPolicy
-        .conditionEvaluationListener(
-            condition -> logger.info("Waiting for operator to be running in namespace {0} "
-                    + "(elapsed time {1}ms, remaining time {2}ms)",
-                opNamespace,
-                condition.getElapsedTimeInMS(),
-                condition.getRemainingTimeInMS()))
-        .until(operatorIsReady(opNamespace));
-  }
-
-  /**
-   * Install NGINX and wait until the NGINX pod is ready.
-   */
-  private static void installAndVerifyNginx() {
-
-    // Helm install parameters
-    nginxHelmParams = new HelmParams()
-        .releaseName(NGINX_RELEASE_NAME)
-        .namespace(nginxNamespace)
-        .repoUrl(GOOGLE_REPO_URL)
-        .repoName(STABLE_REPO_NAME)
-        .chartName(NGINX_CHART_NAME);
-
-    // NGINX chart values to override
-    NginxParams nginxParams = new NginxParams()
-        .helmParams(nginxHelmParams)
-        .nodePortsHttp(nodeportshttp)
-        .nodePortsHttps(nodeportshttps);
-
-    // install NGINX
-    assertThat(installNginx(nginxParams))
-        .as("Test installing NGINX succeeds")
-        .withFailMessage("NGINX installation is failed")
-        .isTrue();
-
-    // verify that NGINX is installed
-    logger.info("Checking NGINX release {0} status in namespace {1}",
-        NGINX_RELEASE_NAME, nginxNamespace);
-    assertTrue(isHelmReleaseDeployed(NGINX_RELEASE_NAME, nginxNamespace),
-        String.format("NGINX release %s is not in deployed status in namespace %s",
-            NGINX_RELEASE_NAME, nginxNamespace));
-    logger.info("NGINX release {0} status is deployed in namespace {1}",
-        NGINX_RELEASE_NAME, nginxNamespace);
-
-    // wait until the NGINX pod is ready.
-    withStandardRetryPolicy
-        .conditionEvaluationListener(
-            condition -> logger.info(
-                "Waiting for NGINX to be ready in namespace {0} (elapsed time {1}ms, remaining time {2}ms)",
-                nginxNamespace,
-                condition.getElapsedTimeInMS(),
-                condition.getRemainingTimeInMS()))
-        .until(isNginxReady(nginxNamespace));
-  }
-
-  /**
-   * Create a Docker image for model in image.
-   *
-   * @return image name with tag
-   */
-  private String createImageAndVerify() {
-
-    // create unique image name with date
-    DateFormat dateFormat = new SimpleDateFormat("yyyy-MM-dd");
-    Date date = new Date();
-    final String imageTag = dateFormat.format(date) + "-" + System.currentTimeMillis();
-    // Add repository name in image name for Jenkins runs
-    final String imageName = REPO_NAME + MII_IMAGE_NAME;
-    final String image = imageName + ":" + imageTag;
-
-    // build the model file list
-    final List<String> modelList = Collections.singletonList(MODEL_DIR + "/" + WDT_MODEL_FILE);
-
-    // build an application archive using what is in resources/apps/APP_NAME
-    assertTrue(buildAppArchive(defaultAppParams()
-        .srcDir(APP_NAME)), String.format("Failed to create app archive for %s", APP_NAME));
-
-    // build the archive list
-    String zipFile = String.format("%s/%s.zip", ARCHIVE_DIR, APP_NAME);
-    final List<String> archiveList = Collections.singletonList(zipFile);
-
-    // Set additional environment variables for WIT
-    checkDirectory(WIT_BUILD_DIR);
-    Map<String, String> env = new HashMap<>();
-    env.put("WLSIMG_BLDDIR", WIT_BUILD_DIR);
-
-    // For k8s 1.16 support and as of May 6, 2020, we presently need a different JDK for these
-    // tests and for image tool. This is expected to no longer be necessary once JDK 11.0.8 or
-    // the next JDK 14 versions are released.
-    String witJavaHome = System.getenv("WIT_JAVA_HOME");
-    if (witJavaHome != null) {
-      env.put("JAVA_HOME", witJavaHome);
-    }
-
-    // build an image using WebLogic Image Tool
-    logger.info("Creating image {0} using model directory {1}", image, MODEL_DIR);
-    //boolean result = createMiiImage(
-    boolean result = createImage(
-        defaultWitParams()
-            .modelImageName(imageName)
-            .modelImageTag(imageTag)
-            .modelFiles(modelList)
-            .modelArchiveFiles(archiveList)
-            .wdtModelOnly(true)
-            .wdtVersion(WDT_VERSION)
-            .env(env)
-            .redirect(true));
-
-    assertTrue(result, String.format("Failed to create the image %s using WebLogic Image Tool", image));
-
-    // Check image exists using docker images | grep image tag.
-    assertTrue(doesImageExist(imageTag),
-        String.format("Image %s does not exist", image));
-
-    return image;
-  }
-
-  /**
-   * Check pod is created.
-   *
-   * @param podName pod name to check
-   */
-  private void checkPodCreated(String podName) {
-    withStandardRetryPolicy
-        .conditionEvaluationListener(
-            condition -> logger.info("Waiting for pod {0} to be created in namespace {1} "
-                    + "(elapsed time {2}ms, remaining time {3}ms)",
-                podName,
-                domainNamespace,
-                condition.getElapsedTimeInMS(),
-                condition.getRemainingTimeInMS()))
-        .until(assertDoesNotThrow(() -> podExists(podName, domainUid, domainNamespace),
-            String.format("podExists failed with ApiException for %s in namespace in %s",
-                podName, domainNamespace)));
-
-  }
-
-  /**
-   * Check pod is ready.
-   *
-   * @param podName pod name to check
-   */
-  private void checkPodReady(String podName) {
-    withStandardRetryPolicy
-        .conditionEvaluationListener(
-            condition -> logger.info("Waiting for pod {0} to be ready in namespace {1} "
-                    + "(elapsed time {2}ms, remaining time {3}ms)",
-                podName,
-                domainNamespace,
-                condition.getElapsedTimeInMS(),
-                condition.getRemainingTimeInMS()))
-        .until(assertDoesNotThrow(() -> podReady(podName, domainUid, domainNamespace),
-            String.format(
-                "pod %s is not ready in namespace %s", podName, domainNamespace)));
-
-  }
-
-  /**
-   * Check service is created.
-   *
-   * @param serviceName service name to check
-   */
-  private void checkServiceCreated(String serviceName) {
-    withStandardRetryPolicy
-        .conditionEvaluationListener(
-            condition -> logger.info("Waiting for service {0} to be created in namespace {1} "
-                    + "(elapsed time {2}ms, remaining time {3}ms)",
-                serviceName,
-                domainNamespace,
-                condition.getElapsedTimeInMS(),
-                condition.getRemainingTimeInMS()))
-        .until(assertDoesNotThrow(() -> serviceExists(serviceName, null, domainNamespace),
-            String.format(
-                "Service %s is not ready in namespace %s", serviceName, domainNamespace)));
-
-  }
-
-  /**
-   * Check pod was deleted.
-   *
-   * @param podName pod name to check
-   */
-  private void checkPodDeleted(String podName) {
-    withStandardRetryPolicy
-        .conditionEvaluationListener(
-            condition -> logger.info("Waiting for pod {0} to be deleted in namespace {1} "
-                    + "(elapsed time {2}ms, remaining time {3}ms)",
-                podName,
-                domainNamespace,
-                condition.getElapsedTimeInMS(),
-                condition.getRemainingTimeInMS()))
-        .until(assertDoesNotThrow(() -> podDoesNotExist(podName, null, domainNamespace),
-            String.format("Pod %s still exists in namespace %s", podName, domainNamespace)));
-  }
-
-  /** Scale the WebLogic cluster to specified number of servers.
-   *  And verify the sample app can be accessed through NGINX.
-   *
-   * @param clusterName the WebLogic cluster name in the domain to be scaled
-   * @param replicasBeforeScale the replicas of the WebLogic cluster before the scale
-   * @param replicasAfterScale the replicas of the WebLogic cluster after the scale
-   */
-  private void scaleAndVerifyCluster(String clusterName,
-                                     int replicasBeforeScale,
-                                     int replicasAfterScale) {
-
-    String manageServerPodNamePrefix = domainUid + "-" + clusterName + managedServerNameBase;
-
-    // get the original managed server pod creation timestamp before scale
-    List<String> listOfPodCreationTimestamp = new ArrayList<>();
-    for (int i = 1; i <= replicasBeforeScale; i++) {
-      String managedServerPodName = manageServerPodNamePrefix + i;
-      String originalCreationTimestamp =
-          assertDoesNotThrow(() -> getPodCreationTimestamp(domainNamespace, "", managedServerPodName),
-              String.format("getPodCreationTimestamp failed with ApiException for pod {0} in namespace {1}",
-                  managedServerPodName, domainNamespace));
-      listOfPodCreationTimestamp.add(originalCreationTimestamp);
-    }
-
-    // scale the cluster in the domain
-    logger.info("Scaling cluster {0} of domain {1} in namespace {2} to {3} servers",
-        clusterName, domainUid, domainNamespace, replicasAfterScale);
-    assertThat(assertDoesNotThrow(() -> scaleCluster(domainUid, domainNamespace, clusterName, replicasAfterScale)))
-        .as("Verify scaling cluster {0} of domain {1} in namespace {2} succeeds",
-            clusterName, domainUid, domainNamespace)
-        .withFailMessage("Scaling cluster failed")
-        .isTrue();
-
-    // generate a curl command to access the sample app through the ingress controller
-    curlCmd = generateCurlCmd(clusterName);
-
-    // generate the expected server list which should be in the sample app response string
-    List<String> expectedServerNames =
-        listManagedServersBeforeScale(clusterName, replicasBeforeScale);
-    logger.info("expected server name list which should be in the sample app response: {0} before scale",
-        expectedServerNames);
-
-    if (replicasBeforeScale <= replicasAfterScale) {
-
-      // scale up
-      // check that the original managed server pod state is not changed during scaling the cluster
-      for (int i = 1; i <= replicasBeforeScale; i++) {
-        String manageServerPodName = manageServerPodNamePrefix + i;
-
-        // check the original managed server pod state is not changed
-        logger.info("Checking that the state of manged server pod {0} is not changed in namespace {1}",
-            manageServerPodName, domainNamespace);
-        podStateNotChangedDuringScalingCluster(manageServerPodName, domainUid, domainNamespace,
-            listOfPodCreationTimestamp.get(i - 1));
-      }
-
-      // check that NGINX can access the sample apps from the original managed servers in the domain
-      logger.info("Checking that NGINX can access the sample app from the original managed servers in the domain "
-                  + "while the domain is scaling up.");
-      assertThat(callWebAppAndCheckForServerNameInResponse(curlCmd, expectedServerNames, 50))
-          .as("Verify NGINX can access the sample app from the original managed servers in the domain")
-          .withFailMessage("NGINX can not access the sample app from one or more of the managed servers")
-          .isTrue();
-
-      // check that new managed server pods were created and wait for them to be ready
-      for (int i = replicasBeforeScale + 1; i <= replicasAfterScale; i++) {
-        String manageServerPodName = manageServerPodNamePrefix + i;
-
-        // check new managed server pod was created
-        logger.info("Checking that the new managed server pod {0} was created in namespace {1}",
-            manageServerPodName, domainNamespace);
-        checkPodCreated(manageServerPodName);
-
-        // check new managed server pod is ready
-        logger.info("Checking that the new managed server pod {0} is ready in namespace {1}",
-            manageServerPodName, domainNamespace);
-        checkPodReady(manageServerPodName);
-
-        // check new managed server service was created
-        logger.info("Checking that the new managed server service {0} was created in namespace {1}",
-            manageServerPodName, domainNamespace);
-        checkServiceCreated(manageServerPodName);
-
-        // add the new managed server to the list
-        expectedServerNames.add(clusterName + managedServerNameBase + i);
-      }
-
-      // check that NGINX can access the sample apps from new and original managed servers
-      logger.info("Checking that NGINX can access the sample app from the new and original managed servers "
-          + "in the domain after the cluster is scaled up.");
-      assertThat(callWebAppAndCheckForServerNameInResponse(curlCmd, expectedServerNames, 50))
-          .as("Verify NGINX can access the sample app from all managed servers in the domain")
-          .withFailMessage("NGINX can not access the sample app from one or more of the managed servers")
-          .isTrue();
-    } else {
-      // scale down
-      // wait and check the pods are deleted
-      for (int i = replicasBeforeScale; i > replicasAfterScale; i--) {
-        logger.info("Checking that managed server pod {0} was deleted from namespace {1}",
-            manageServerPodNamePrefix + i, domainNamespace);
-        checkPodDeleted(manageServerPodNamePrefix + i);
-        expectedServerNames.remove(clusterName + managedServerNameBase + i);
-      }
-
-      // check that NGINX can access the app from the remaining managed servers in the domain
-      logger.info("Checking that NGINX can access the sample app from the remaining managed servers in the domain "
-          + "after the cluster is scaled down.");
-      assertThat(callWebAppAndCheckForServerNameInResponse(curlCmd, expectedServerNames, 50))
-          .as("Verify NGINX can access the sample app from the remaining managed server in the domain")
-          .withFailMessage("NGINX can not access the sample app from the remaining managed server")
-          .isTrue();
-    }
-  }
-
-=======
->>>>>>> 40a34fb7
   /**
    * Generate the curl command to access the sample app from the ingress controller.
    *
