// Copyright (c) 2020, Oracle Corporation and/or its affiliates.
// Licensed under the Universal Permissive License v 1.0 as shown at https://oss.oracle.com/licenses/upl.

package oracle.weblogic.kubernetes.utils;

import java.io.File;
import java.io.FileNotFoundException;
import java.io.IOException;
import java.nio.file.Files;
import java.nio.file.Path;
import java.nio.file.Paths;
import java.util.stream.Stream;

import io.kubernetes.client.openapi.ApiException;
<<<<<<< HEAD
import oracle.weblogic.kubernetes.assertions.impl.Kubernetes;
=======
import oracle.weblogic.kubernetes.actions.impl.primitive.Kubernetes;
>>>>>>> a998588a
import oracle.weblogic.kubernetes.logging.LoggingFacade;
import oracle.weblogic.kubernetes.logging.LoggingFactory;

import static java.nio.file.StandardCopyOption.REPLACE_EXISTING;
import static org.apache.commons.io.FileUtils.cleanDirectory;

/**
 * The utility class for file operations.
 */
public class FileUtils {
  private static final LoggingFacade logger = LoggingFactory.getLogger(FileUtils.class);

  /**
   * Check if the required directories exist.
   * Currently the directories will be created if missing. We may remove this function
   * once we have all required working directives pre-created.
   *
   * @param dir the directory that needs to be checked
   */
  public static void checkDirectory(String dir) {
    File file = new File(dir);
    if (!(file.exists() && file.isDirectory())) {
      file.mkdirs();
      logger.fine("Made a new directory {0}.", dir);
    }
  }

  /**
   * Check if the required file exists, and throw if the file does not exist.
   *
   * @param fileName the name of the file that needs to be checked
   * @throws FileNotFoundException if the file does not exist, or it is a directory
   */
  public static void checkFile(String fileName) throws FileNotFoundException {
    File file = new File(fileName);
    if (!(file.exists() && file.isFile())) {
      logger.warning("The expected file {0} was not found.", fileName);
      throw new FileNotFoundException("The expected file " + fileName + " was not found.");
    }
  }
  
  /**
   * Check if the required file exists.
   *
   * @param fileName the name of the file that needs to be checked
   * @return true if a file exists with the given fileName
   */
  public static boolean doesFileExist(String fileName) {
    File file = new File(fileName);
    if (file.exists() && file.isFile()) {
      return true;
    }
    return false;
  }
  
  /**
   * Remove the contents of the given directory.
   *
   * @param dir the directory to be cleaned up
   * @throws IOException if the operation fails
   */
  public static void cleanupDirectory(String dir) throws IOException {
    File file = new File(dir);
    logger.info("Cleaning up directory {0}.", dir);
    if (!file.exists()) {
      // nothing to do
      return;
    }

    cleanDirectory(file);

  }
  
  /**
   * Copy files from source directory to destination directory.
   *
   * @param srcDir source directory
   * @param destDir target directory
   * @throws IOException if the operation encounters an issue
   */
  public static void copyFolder(String srcDir, String destDir) throws IOException {
    Path srcPath = Paths.get(srcDir);
    Path destPath = Paths.get(destDir);
    try (Stream<Path> stream = Files.walk(srcPath)) {
      stream.forEach(source -> {
        try {
          copy(source, destPath.resolve(srcPath.relativize(source)));
        } catch (IOException e) {
          String msg = String.format("Failed to copy file %s to %s", source, destDir);
          logger.severe(msg, e);
          // cannot throw non runtime exception. the caller checks throwable
          throw new RuntimeException(msg);
        }
      });
    }
  }

  /**
   * Copy a file to a pod in specified namespace.
   * @param namespace namespace in which the pod exists
   * @param pod name of pod where the file will be copied to
   * @param container name of the container inside of the pod
   * @param srcPath source location of the file
   * @param destPath destination location of the file
   * @throws ApiException if Kubernetes API client call fails
   * @throws IOException if copy fails
   */
  public static void copyFileToPod(String namespace,
                                   String pod,
                                   String container,
                                   Path srcPath,
                                   Path destPath) throws ApiException, IOException {
    Kubernetes.copyFileToPod(namespace, pod, container, srcPath, destPath);
  }

  private static void copy(Path source, Path dest) throws IOException {
    logger.finest("Copying {0} to {1} source.fileName = {2}", source, dest, source.getFileName());
    if (!dest.toFile().isDirectory()) {
      Files.copy(source, dest, REPLACE_EXISTING);
    }
  }

  /**
   * Copy a file to a pod in specified namespace.
   * @param namespace namespace in which the pod exists
   * @param pod name of pod where the file will be copied to
   * @param container name of the container inside of the pod
   * @param srcPath source location of the file
   * @param destPath destination location of the file
   * @throws ApiException if Kubernetes API client call fails
   * @throws IOException if copy fails
   */
  public static void copyFileToPod(String namespace,
                                   String pod,
                                   String container,
                                   Path srcPath,
                                   Path destPath) throws ApiException, IOException {
    Kubernetes.copyFileToPod(namespace, pod, container, srcPath, destPath);
  }
}<|MERGE_RESOLUTION|>--- conflicted
+++ resolved
@@ -12,11 +12,7 @@
 import java.util.stream.Stream;
 
 import io.kubernetes.client.openapi.ApiException;
-<<<<<<< HEAD
 import oracle.weblogic.kubernetes.assertions.impl.Kubernetes;
-=======
-import oracle.weblogic.kubernetes.actions.impl.primitive.Kubernetes;
->>>>>>> a998588a
 import oracle.weblogic.kubernetes.logging.LoggingFacade;
 import oracle.weblogic.kubernetes.logging.LoggingFactory;
 
@@ -138,22 +134,4 @@
       Files.copy(source, dest, REPLACE_EXISTING);
     }
   }
-
-  /**
-   * Copy a file to a pod in specified namespace.
-   * @param namespace namespace in which the pod exists
-   * @param pod name of pod where the file will be copied to
-   * @param container name of the container inside of the pod
-   * @param srcPath source location of the file
-   * @param destPath destination location of the file
-   * @throws ApiException if Kubernetes API client call fails
-   * @throws IOException if copy fails
-   */
-  public static void copyFileToPod(String namespace,
-                                   String pod,
-                                   String container,
-                                   Path srcPath,
-                                   Path destPath) throws ApiException, IOException {
-    Kubernetes.copyFileToPod(namespace, pod, container, srcPath, destPath);
-  }
 }