--- conflicted
+++ resolved
@@ -1822,7 +1822,6 @@
   }
 
   /**
-<<<<<<< HEAD
    * Check the WebLogic application using host information in the header.
    * @param url url to access the appliation
    * @param hostHeader host information to be passed as Header
@@ -1841,7 +1840,7 @@
     logger.info("checkAppUsingHostInfo: curl command {0}", new String(curlString));
     withQuickRetryPolicy
         .conditionEvaluationListener(
-            condition -> logger.info("Waiting for server to be ready {0} "
+            condition -> logger.info("Waiting for appliation to be ready {0} "
                 + "(elapsed time {1} ms, remaining time {2} ms)",
                 url,
                 condition.getElapsedTimeInMS(),
@@ -1852,13 +1851,14 @@
           };
         }));
     return true;
-=======
-  * Create a persistent volume.
+  }
+
+  /** Create a persistent volume.
    *
    * @param pvName name of the persistent volume to create
    * @param domainUid domain UID
    * @param className name of the class to call this method
-   */
+  */
   public static void createPV(String pvName, String domainUid, String className) {
 
     LoggingFacade logger = getLogger();
@@ -2072,7 +2072,6 @@
         }
       }
     }
->>>>>>> 29f22ffa
   }
 
 }