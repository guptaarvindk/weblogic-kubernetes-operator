// Copyright (c) 2020, Oracle Corporation and/or its affiliates.
// Licensed under the Universal Permissive License v 1.0 as shown at https://oss.oracle.com/licenses/upl.

package oracle.weblogic.kubernetes.utils;

import java.io.IOException;
import java.nio.charset.Charset;
import java.nio.charset.StandardCharsets;
import java.nio.file.Files;
import java.nio.file.Path;
import java.nio.file.Paths;
import java.text.DateFormat;
import java.text.SimpleDateFormat;
import java.util.ArrayList;
import java.util.Arrays;
import java.util.Collections;
import java.util.Date;
import java.util.HashMap;
import java.util.List;
import java.util.Map;

import com.google.gson.JsonObject;
import io.kubernetes.client.openapi.models.V1ConfigMap;
import io.kubernetes.client.openapi.models.V1Job;
import io.kubernetes.client.openapi.models.V1ObjectMeta;
import io.kubernetes.client.openapi.models.V1PersistentVolume;
import io.kubernetes.client.openapi.models.V1PersistentVolumeClaim;
import io.kubernetes.client.openapi.models.V1Secret;
import io.kubernetes.client.openapi.models.V1ServiceAccount;
import oracle.weblogic.domain.Domain;
import oracle.weblogic.kubernetes.actions.impl.GrafanaParams;
import oracle.weblogic.kubernetes.actions.impl.NginxParams;
import oracle.weblogic.kubernetes.actions.impl.OperatorParams;
import oracle.weblogic.kubernetes.actions.impl.PrometheusParams;
import oracle.weblogic.kubernetes.actions.impl.primitive.Command;
import oracle.weblogic.kubernetes.actions.impl.primitive.CommandParams;
import oracle.weblogic.kubernetes.actions.impl.primitive.HelmParams;
import oracle.weblogic.kubernetes.actions.impl.primitive.WitParams;
import org.awaitility.core.ConditionFactory;
import org.joda.time.DateTime;

import static java.nio.file.Files.readString;
import static java.util.concurrent.TimeUnit.MINUTES;
import static java.util.concurrent.TimeUnit.SECONDS;
import static oracle.weblogic.kubernetes.TestConstants.DEFAULT_EXTERNAL_REST_IDENTITY_SECRET_NAME;
import static oracle.weblogic.kubernetes.TestConstants.DOMAIN_VERSION;
import static oracle.weblogic.kubernetes.TestConstants.GEN_EXTERNAL_REST_IDENTITY_FILE;
import static oracle.weblogic.kubernetes.TestConstants.GOOGLE_REPO_URL;
import static oracle.weblogic.kubernetes.TestConstants.K8S_NODEPORT_HOST;
import static oracle.weblogic.kubernetes.TestConstants.MANAGED_SERVER_NAME_BASE;
import static oracle.weblogic.kubernetes.TestConstants.MII_BASIC_IMAGE_TAG;
import static oracle.weblogic.kubernetes.TestConstants.NGINX_CHART_NAME;
import static oracle.weblogic.kubernetes.TestConstants.NGINX_RELEASE_NAME;
import static oracle.weblogic.kubernetes.TestConstants.OCR_EMAIL;
import static oracle.weblogic.kubernetes.TestConstants.OCR_PASSWORD;
import static oracle.weblogic.kubernetes.TestConstants.OCR_REGISTRY;
import static oracle.weblogic.kubernetes.TestConstants.OCR_SECRET_NAME;
import static oracle.weblogic.kubernetes.TestConstants.OCR_USERNAME;
import static oracle.weblogic.kubernetes.TestConstants.OPERATOR_CHART_DIR;
import static oracle.weblogic.kubernetes.TestConstants.OPERATOR_RELEASE_NAME;
import static oracle.weblogic.kubernetes.TestConstants.REPO_DUMMY_VALUE;
import static oracle.weblogic.kubernetes.TestConstants.REPO_EMAIL;
import static oracle.weblogic.kubernetes.TestConstants.REPO_NAME;
import static oracle.weblogic.kubernetes.TestConstants.REPO_PASSWORD;
import static oracle.weblogic.kubernetes.TestConstants.REPO_REGISTRY;
import static oracle.weblogic.kubernetes.TestConstants.REPO_SECRET_NAME;
import static oracle.weblogic.kubernetes.TestConstants.REPO_USERNAME;
import static oracle.weblogic.kubernetes.TestConstants.STABLE_REPO_NAME;
import static oracle.weblogic.kubernetes.TestConstants.WDT_BASIC_IMAGE_DOMAINHOME;
import static oracle.weblogic.kubernetes.TestConstants.WDT_BASIC_IMAGE_TAG;
import static oracle.weblogic.kubernetes.actions.ActionConstants.ARCHIVE_DIR;
import static oracle.weblogic.kubernetes.actions.ActionConstants.MODEL_DIR;
import static oracle.weblogic.kubernetes.actions.ActionConstants.WDT_VERSION;
import static oracle.weblogic.kubernetes.actions.ActionConstants.WIT_BUILD_DIR;
import static oracle.weblogic.kubernetes.actions.ActionConstants.WLS;
import static oracle.weblogic.kubernetes.actions.ActionConstants.WLS_BASE_IMAGE_NAME;
import static oracle.weblogic.kubernetes.actions.ActionConstants.WLS_BASE_IMAGE_TAG;
import static oracle.weblogic.kubernetes.actions.TestActions.archiveApp;
import static oracle.weblogic.kubernetes.actions.TestActions.buildAppArchive;
import static oracle.weblogic.kubernetes.actions.TestActions.createConfigMap;
import static oracle.weblogic.kubernetes.actions.TestActions.createDockerConfigJson;
import static oracle.weblogic.kubernetes.actions.TestActions.createDomainCustomResource;
import static oracle.weblogic.kubernetes.actions.TestActions.createImage;
import static oracle.weblogic.kubernetes.actions.TestActions.createIngress;
import static oracle.weblogic.kubernetes.actions.TestActions.createNamespacedJob;
import static oracle.weblogic.kubernetes.actions.TestActions.createPersistentVolume;
import static oracle.weblogic.kubernetes.actions.TestActions.createPersistentVolumeClaim;
import static oracle.weblogic.kubernetes.actions.TestActions.createSecret;
import static oracle.weblogic.kubernetes.actions.TestActions.createServiceAccount;
import static oracle.weblogic.kubernetes.actions.TestActions.defaultAppParams;
import static oracle.weblogic.kubernetes.actions.TestActions.defaultWitParams;
import static oracle.weblogic.kubernetes.actions.TestActions.dockerLogin;
import static oracle.weblogic.kubernetes.actions.TestActions.dockerPush;
import static oracle.weblogic.kubernetes.actions.TestActions.getOperatorImageName;
import static oracle.weblogic.kubernetes.actions.TestActions.getPodCreationTimestamp;
import static oracle.weblogic.kubernetes.actions.TestActions.installGrafana;
import static oracle.weblogic.kubernetes.actions.TestActions.installNginx;
import static oracle.weblogic.kubernetes.actions.TestActions.installOperator;
import static oracle.weblogic.kubernetes.actions.TestActions.installPrometheus;
import static oracle.weblogic.kubernetes.actions.TestActions.listIngresses;
import static oracle.weblogic.kubernetes.actions.TestActions.scaleCluster;
import static oracle.weblogic.kubernetes.actions.TestActions.scaleClusterWithRestApi;
import static oracle.weblogic.kubernetes.actions.TestActions.upgradeOperator;
import static oracle.weblogic.kubernetes.assertions.TestAssertions.doesImageExist;
import static oracle.weblogic.kubernetes.assertions.TestAssertions.domainExists;
import static oracle.weblogic.kubernetes.assertions.TestAssertions.isGrafanaReady;
import static oracle.weblogic.kubernetes.assertions.TestAssertions.isHelmReleaseDeployed;
import static oracle.weblogic.kubernetes.assertions.TestAssertions.isNginxReady;
import static oracle.weblogic.kubernetes.assertions.TestAssertions.isPodRestarted;
import static oracle.weblogic.kubernetes.assertions.TestAssertions.isPrometheusReady;
import static oracle.weblogic.kubernetes.assertions.TestAssertions.jobCompleted;
import static oracle.weblogic.kubernetes.assertions.TestAssertions.operatorIsReady;
import static oracle.weblogic.kubernetes.assertions.TestAssertions.podDoesNotExist;
import static oracle.weblogic.kubernetes.assertions.TestAssertions.podExists;
import static oracle.weblogic.kubernetes.assertions.TestAssertions.podReady;
import static oracle.weblogic.kubernetes.assertions.TestAssertions.podStateNotChanged;
import static oracle.weblogic.kubernetes.assertions.TestAssertions.pvExists;
import static oracle.weblogic.kubernetes.assertions.TestAssertions.pvcExists;
import static oracle.weblogic.kubernetes.assertions.TestAssertions.serviceDoesNotExist;
import static oracle.weblogic.kubernetes.assertions.TestAssertions.serviceExists;
import static oracle.weblogic.kubernetes.extensions.LoggedTest.logger;
import static oracle.weblogic.kubernetes.utils.FileUtils.checkDirectory;
import static oracle.weblogic.kubernetes.utils.TestUtils.callWebAppAndCheckForServerNameInResponse;
import static org.assertj.core.api.Assertions.assertThat;
import static org.awaitility.Awaitility.with;
import static org.junit.jupiter.api.Assertions.assertDoesNotThrow;
import static org.junit.jupiter.api.Assertions.assertFalse;
import static org.junit.jupiter.api.Assertions.assertNotNull;
import static org.junit.jupiter.api.Assertions.assertTrue;

/**
 * The common utility class for tests.
 */
public class CommonTestUtils {

  private static ConditionFactory withStandardRetryPolicy =
      with().pollDelay(2, SECONDS)
          .and().with().pollInterval(10, SECONDS)
          .atMost(5, MINUTES).await();

  /**
   * Install WebLogic operator and wait up to five minutes until the operator pod is ready.
   *
   * @param opNamespace the operator namespace in which the operator will be installed
   * @param domainNamespace the list of the domain namespaces which will be managed by the operator
   * @return the operator Helm installation parameters
   */
  public static HelmParams installAndVerifyOperator(String opNamespace,
                                                    String... domainNamespace) {

    return installAndVerifyOperator(opNamespace, opNamespace + "-sa", false, 0, domainNamespace);
  }

  /**
   * Install WebLogic operator and wait up to five minutes until the operator pod is ready.
   *
   * @param opNamespace the operator namespace in which the operator will be installed
   * @param opServiceAccount the service account name for operator
   * @param withRestAPI whether to use REST API
   * @param externalRestHttpsPort the node port allocated for the external operator REST HTTPS interface
   * @param domainNamespace the list of the domain namespaces which will be managed by the operator
   * @return the operator Helm installation parameters
   */
  public static HelmParams installAndVerifyOperator(String opNamespace,
                                                    String opServiceAccount,
                                                    boolean withRestAPI,
                                                    int externalRestHttpsPort,
                                                    String... domainNamespace) {

    // Create a service account for the unique opNamespace
    logger.info("Creating service account");
    assertDoesNotThrow(() -> createServiceAccount(new V1ServiceAccount()
        .metadata(new V1ObjectMeta()
            .namespace(opNamespace)
            .name(opServiceAccount))));
    logger.info("Created service account: {0}", opServiceAccount);

    // get operator image name
    String operatorImage = getOperatorImageName();
    assertFalse(operatorImage.isEmpty(), "operator image name can not be empty");
    logger.info("operator image name {0}", operatorImage);

    // Create Docker registry secret in the operator namespace to pull the image from repository
    logger.info("Creating Docker registry secret in namespace {0}", opNamespace);
    createDockerRegistrySecret(opNamespace);

    // map with secret
    Map<String, Object> secretNameMap = new HashMap<>();
    secretNameMap.put("name", REPO_SECRET_NAME);

    // Helm install parameters
    HelmParams opHelmParams = new HelmParams()
        .releaseName(OPERATOR_RELEASE_NAME)
        .namespace(opNamespace)
        .chartDir(OPERATOR_CHART_DIR);

    // operator chart values to override
    OperatorParams opParams = new OperatorParams()
        .helmParams(opHelmParams)
        .image(operatorImage)
        .imagePullSecrets(secretNameMap)
        .domainNamespaces(Arrays.asList(domainNamespace))
        .serviceAccount(opServiceAccount);

    if (withRestAPI) {
      // create externalRestIdentitySecret
      assertTrue(createExternalRestIdentitySecret(opNamespace, DEFAULT_EXTERNAL_REST_IDENTITY_SECRET_NAME),
          "failed to create external REST identity secret");
      opParams
          .externalRestEnabled(true)
          .externalRestHttpsPort(externalRestHttpsPort)
          .externalRestIdentitySecret(DEFAULT_EXTERNAL_REST_IDENTITY_SECRET_NAME);
    }

    // install operator
    logger.info("Installing operator in namespace {0}", opNamespace);
    assertTrue(installOperator(opParams),
        String.format("Failed to install operator in namespace %s", opNamespace));
    logger.info("Operator installed in namespace {0}", opNamespace);

    // list Helm releases matching operator release name in operator namespace
    logger.info("Checking operator release {0} status in namespace {1}",
        OPERATOR_RELEASE_NAME, opNamespace);
    assertTrue(isHelmReleaseDeployed(OPERATOR_RELEASE_NAME, opNamespace),
        String.format("Operator release %s is not in deployed status in namespace %s",
            OPERATOR_RELEASE_NAME, opNamespace));
    logger.info("Operator release {0} status is deployed in namespace {1}",
        OPERATOR_RELEASE_NAME, opNamespace);

    // wait for the operator to be ready
    logger.info("Wait for the operator pod is ready in namespace {0}", opNamespace);
    withStandardRetryPolicy
        .conditionEvaluationListener(
            condition -> logger.info("Waiting for operator to be running in namespace {0} "
                    + "(elapsed time {1}ms, remaining time {2}ms)",
                opNamespace,
                condition.getElapsedTimeInMS(),
                condition.getRemainingTimeInMS()))
        .until(assertDoesNotThrow(() -> operatorIsReady(opNamespace),
            "operatorIsReady failed with ApiException"));

    return opHelmParams;
  }

  /**
   * Upgrade WebLogic operator to manage the given domain namespaces.
   *
   * @param opNamespace the operator namespace in which the operator will be upgraded
   * @param domainNamespace the list of the domain namespaces which will be managed by the operator
   * @return true if successful
   */
  public static boolean upgradeAndVerifyOperator(String opNamespace,
                                                    String... domainNamespace) {
    // Helm upgrade parameters
    HelmParams opHelmParams = new HelmParams()
        .releaseName(OPERATOR_RELEASE_NAME)
        .namespace(opNamespace)
        .chartDir(OPERATOR_CHART_DIR);

    // operator chart values
    OperatorParams opParams = new OperatorParams()
        .helmParams(opHelmParams)
        .domainNamespaces(Arrays.asList(domainNamespace));

    // upgrade operator
    logger.info("Upgrading operator in namespace {0}", opNamespace);
    if (!upgradeOperator(opParams)) {
      logger.info("Failed to upgrade operator in namespace {0}", opNamespace);
      return false;
    }
    logger.info("Operator upgraded in namespace {0}", opNamespace);

    // list Helm releases matching operator release name in operator namespace
    logger.info("Checking operator release {0} status in namespace {1}",
        OPERATOR_RELEASE_NAME, opNamespace);
    if (!isHelmReleaseDeployed(OPERATOR_RELEASE_NAME, opNamespace)) {
      logger.info("Operator release {0} is not in deployed status in namespace {1}",
          OPERATOR_RELEASE_NAME, opNamespace);
      return false;
    }
    logger.info("Operator release {0} status is deployed in namespace {1}",
        OPERATOR_RELEASE_NAME, opNamespace);

    return true;
  }


  /**
   * Install NGINX and wait up to five minutes until the NGINX pod is ready.
   *
   * @param nginxNamespace the namespace in which the NGINX will be installed
   * @param nodeportshttp the http nodeport of NGINX
   * @param nodeportshttps the https nodeport of NGINX
   * @return the NGINX Helm installation parameters
   */
  public static HelmParams installAndVerifyNginx(String nginxNamespace,
                                                 int nodeportshttp,
                                                 int nodeportshttps) {

    // Helm install parameters
    HelmParams nginxHelmParams = new HelmParams()
        .releaseName(NGINX_RELEASE_NAME)
        .namespace(nginxNamespace)
        .repoUrl(GOOGLE_REPO_URL)
        .repoName(STABLE_REPO_NAME)
        .chartName(NGINX_CHART_NAME);

    // NGINX chart values to override
    NginxParams nginxParams = new NginxParams()
        .helmParams(nginxHelmParams)
        .nodePortsHttp(nodeportshttp)
        .nodePortsHttps(nodeportshttps);

    // install NGINX
    assertThat(installNginx(nginxParams))
        .as("Test NGINX installation succeeds")
        .withFailMessage("NGINX installation is failed")
        .isTrue();

    // verify that NGINX is installed
    logger.info("Checking NGINX release {0} status in namespace {1}",
        NGINX_RELEASE_NAME, nginxNamespace);
    assertTrue(isHelmReleaseDeployed(NGINX_RELEASE_NAME, nginxNamespace),
        String.format("NGINX release %s is not in deployed status in namespace %s",
            NGINX_RELEASE_NAME, nginxNamespace));
    logger.info("NGINX release {0} status is deployed in namespace {1}",
        NGINX_RELEASE_NAME, nginxNamespace);

    // wait until the NGINX pod is ready.
    withStandardRetryPolicy
        .conditionEvaluationListener(
            condition -> logger.info(
                "Waiting for NGINX to be ready in namespace {0} (elapsed time {1}ms, remaining time {2}ms)",
                nginxNamespace,
                condition.getElapsedTimeInMS(),
                condition.getRemainingTimeInMS()))
        .until(assertDoesNotThrow(() -> isNginxReady(nginxNamespace), "isNginxReady failed with ApiException"));

    return nginxHelmParams;
  }

  /**
   * Create a domain in the specified namespace and wait up to five minutes until the domain exists.
   *
   * @param domain the oracle.weblogic.domain.Domain object to create domain custom resource
   * @param domainNamespace namespace in which the domain will be created
   */
  public static void createDomainAndVerify(Domain domain, String domainNamespace) {

    // create the domain CR
    assertNotNull(domain, "domain is null");
    assertNotNull(domain.getSpec(), "domain spec is null");
    String domainUid = domain.getSpec().getDomainUid();

    logger.info("Creating domain custom resource for domainUid {0} in namespace {1}",
        domainUid, domainNamespace);
    assertTrue(assertDoesNotThrow(() -> createDomainCustomResource(domain),
        String.format("Create domain custom resource failed with ApiException for %s in namespace %s",
            domainUid, domainNamespace)),
        String.format("Create domain custom resource failed with ApiException for %s in namespace %s",
            domainUid, domainNamespace));

    // wait for the domain to exist
    logger.info("Checking for domain custom resource in namespace {0}", domainNamespace);
    withStandardRetryPolicy
        .conditionEvaluationListener(
            condition -> logger.info("Waiting for domain {0} to be created in namespace {1} "
                    + "(elapsed time {2}ms, remaining time {3}ms)",
                domainUid,
                domainNamespace,
                condition.getElapsedTimeInMS(),
                condition.getRemainingTimeInMS()))
        .until(domainExists(domainUid, DOMAIN_VERSION, domainNamespace));
  }

  /**
   * Create an ingress for the domain with domainUid in the specified namespace.
   *
   * @param domainUid WebLogic domainUid which is backend to the ingress to be created
   * @param domainNamespace WebLogic domain namespace in which the domain exists
   * @param clusterNameMSPortMap the map with key as cluster name and the value as managed server port of the cluster
   * @return list of ingress hosts
   */
  public static List<String> createIngressForDomainAndVerify(String domainUid,
                                                             String domainNamespace,
                                                             Map<String, Integer> clusterNameMSPortMap) {

    // create an ingress in domain namespace
    String ingressName = domainUid + "-nginx";
    List<String> ingressHostList =
        createIngress(ingressName, domainNamespace, domainUid, clusterNameMSPortMap);

    assertNotNull(ingressHostList,
        String.format("Ingress creation failed for domain %s in namespace %s", domainUid, domainNamespace));

    // check the ingress was found in the domain namespace
    assertThat(assertDoesNotThrow(() -> listIngresses(domainNamespace)))
        .as("Test ingress {0} was found in namespace {1}", ingressName, domainNamespace)
        .withFailMessage("Ingress {0} was not found in namespace {1}", ingressName, domainNamespace)
        .contains(ingressName);

    logger.info("ingress {0} for domain {1} was created in namespace {2}",
        ingressName, domainUid, domainNamespace);

    return ingressHostList;
  }

  /**
   * Check pod exists in the specified namespace.
   *
   * @param podName pod name to check
   * @param domainUid the label the pod is decorated with
   * @param domainNamespace the domain namespace in which the domain exists
   */
  public static void checkPodExists(String podName, String domainUid, String domainNamespace) {
    withStandardRetryPolicy
        .conditionEvaluationListener(
            condition -> logger.info("Waiting for pod {0} to be created in namespace {1} "
                    + "(elapsed time {2}ms, remaining time {3}ms)",
                podName,
                domainNamespace,
                condition.getElapsedTimeInMS(),
                condition.getRemainingTimeInMS()))
        .until(assertDoesNotThrow(() -> podExists(podName, domainUid, domainNamespace),
            String.format("podExists failed with ApiException for pod %s in namespace %s",
                podName, domainNamespace)));
  }

  /**
   * Check pod is ready.
   *
   * @param podName pod name to check
   * @param domainUid the label the pod is decorated with
   * @param domainNamespace the domain namespace in which the domain exists
   */
  public static void checkPodReady(String podName, String domainUid, String domainNamespace) {
    withStandardRetryPolicy
        .conditionEvaluationListener(
            condition -> logger.info("Waiting for pod {0} to be ready in namespace {1} "
                    + "(elapsed time {2}ms, remaining time {3}ms)",
                podName,
                domainNamespace,
                condition.getElapsedTimeInMS(),
                condition.getRemainingTimeInMS()))
        .until(assertDoesNotThrow(() -> podReady(podName, domainUid, domainNamespace),
            String.format("podReady failed with ApiException for pod %s in namespace %s",
               podName, domainNamespace)));
  }

  /**
   * Check pod is restarted by comparing the pod's creation timestamp with the last timestamp.
   *
   * @param domainUid the label the pod is decorated with
   * @param podName pod name to check
   * @param domNamespace the Kubernetes namespace in which the domain exists
   * @param lastCreationTime the previous creation time
   */
  public static void checkPodRestarted(
      String domainUid,
      String domNamespace,
      String podName,
      DateTime lastCreationTime
  ) {
    withStandardRetryPolicy
        .conditionEvaluationListener(
            condition -> logger.info("Waiting for pod {0} to be restarted in namespace {1} "
            + "(elapsed time {2}ms, remaining time {3}ms)",
            podName,
            domNamespace,
            condition.getElapsedTimeInMS(),
            condition.getRemainingTimeInMS()))
        .until(assertDoesNotThrow(() -> isPodRestarted(podName, domainUid, domNamespace, lastCreationTime),
            String.format(
                "pod %s has not been restarted in namespace %s", podName, domNamespace)));
  }

  /**
   * Check service exists in the specified namespace.
   *
   * @param serviceName service name to check
   * @param namespace the namespace in which to check for the service
   */
  public static void checkServiceExists(String serviceName, String namespace) {
    withStandardRetryPolicy
        .conditionEvaluationListener(
            condition -> logger.info("Waiting for service {0} to exist in namespace {1} "
                    + "(elapsed time {2}ms, remaining time {3}ms)",
                serviceName,
                namespace,
                condition.getElapsedTimeInMS(),
                condition.getRemainingTimeInMS()))
        .until(assertDoesNotThrow(() -> serviceExists(serviceName, null, namespace),
            String.format("serviceExists failed with ApiException for service %s in namespace %s",
                serviceName, namespace)));
  }

  /**
   * Check pod does not exist in the specified namespace.
   *
   * @param podName pod name to check
   * @param domainUid the label the pod is decorated with
   * @param namespace the namespace in which to check whether the pod exists
   */
  public static void checkPodDoesNotExist(String podName, String domainUid, String namespace) {
    withStandardRetryPolicy
        .conditionEvaluationListener(
            condition -> logger.info("Waiting for pod {0} to be deleted in namespace {1} "
                    + "(elapsed time {2}ms, remaining time {3}ms)",
                podName,
                namespace,
                condition.getElapsedTimeInMS(),
                condition.getRemainingTimeInMS()))
        .until(assertDoesNotThrow(() -> podDoesNotExist(podName, domainUid, namespace),
            String.format("podDoesNotExist failed with ApiException for pod %s in namespace %s",
                podName, namespace)));
  }

  /**
   * Check service does not exist in the specified namespace.
   *
   * @param serviceName service name to check
   * @param namespace the namespace in which to check the service does not exist
   */
  public static void checkServiceDoesNotExist(String serviceName, String namespace) {
    withStandardRetryPolicy
        .conditionEvaluationListener(
            condition -> logger.info("Waiting for service {0} to be deleted in namespace {1} "
                    + "(elapsed time {2}ms, remaining time {3}ms)",
                serviceName,
                namespace,
                condition.getElapsedTimeInMS(),
                condition.getRemainingTimeInMS()))
        .until(assertDoesNotThrow(() -> serviceDoesNotExist(serviceName, null, namespace),
            String.format("serviceDoesNotExist failed with ApiException for service %s in namespace %s",
                serviceName, namespace)));
  }

  /**
   * Create a Docker image for a model in image domain.
   *
   * @param miiImageNameBase the base mii image name used in local or to construct the image name in repository
   * @param wdtModelFile the WDT model file used to build the Docker image
   * @param appName the sample application name used to build sample app ear file in WDT model file
   * @return image name with tag
   */
  public static  String createMiiImageAndVerify(String miiImageNameBase,
                                                String wdtModelFile,
                                                String appName) {
    return createMiiImageAndVerify(miiImageNameBase, wdtModelFile, appName,
        WLS_BASE_IMAGE_NAME, WLS_BASE_IMAGE_TAG, WLS);
  }

  /**
   * Create a Docker image for a model in image domain.
   *
   * @param miiImageNameBase the base mii image name used in local or to construct the image name in repository
   * @param wdtModelFile the WDT model file used to build the Docker image
   * @param appName the sample application name used to build sample app ear file in WDT model file
   * @param baseImageName the WebLogic base image name to be used while creating mii image
   * @param baseImageTag the WebLogic base image tag to be used while creating mii image
   * @param domainType the type of the WebLogic domain, valid values are "WLS, "JRF", and "Restricted JRF"
   * @return image name with tag
   */
  public static  String createMiiImageAndVerify(String miiImageNameBase,
                                                String wdtModelFile,
                                                String appName,
                                                String baseImageName,
                                                String baseImageTag,
                                                String domainType) {
    // build the model file list
    final List<String> modelList = Collections.singletonList(MODEL_DIR + "/" + wdtModelFile);
    final List<String> appSrcDirList = Collections.singletonList(appName);

    return createMiiImageAndVerify(
        miiImageNameBase, modelList, appSrcDirList, baseImageName, baseImageTag, domainType);
  }

  /**
   * Create a Docker image for a model in image domain using multiple WDT model files and application ear files.
   *
   * @param miiImageNameBase the base mii image name used in local or to construct the image name in repository
   * @param wdtModelList list of WDT model files used to build the Docker image
   * @param appSrcDirList list of the sample application source directories used to build sample app ear files
   * @return image name with tag
   */
  public static  String createMiiImageAndVerify(String miiImageNameBase,
                                                List<String> wdtModelList,
                                                List<String> appSrcDirList) {
    return createMiiImageAndVerify(
        miiImageNameBase, wdtModelList, appSrcDirList, WLS_BASE_IMAGE_NAME, WLS_BASE_IMAGE_TAG, WLS);

  }

  /**
   * Create a Docker image for a model in image domain using multiple WDT model files and application ear files.
   *
   * @param miiImageNameBase the base mii image name used in local or to construct the image name in repository
   * @param wdtModelList list of WDT model files used to build the Docker image
   * @param appSrcDirList list of the sample application source directories used to build sample app ear files
   * @param baseImageName the WebLogic base image name to be used while creating mii image
   * @param baseImageTag the WebLogic base image tag to be used while creating mii image
   * @param domainType the type of the WebLogic domain, valid values are "WLS, "JRF", and "Restricted JRF"
   * @return image name with tag
   */
  public static String createMiiImageAndVerify(String miiImageNameBase,
<<<<<<< HEAD
                                                List<String> wdtModelList,
                                                List<String> appSrcDirList,
                                                String baseImageName,
                                                String baseImageTag,
                                                String domainType) {
    return createImageAndVerify(miiImageNameBase,
            wdtModelList,
            appSrcDirList,
            baseImageName,
            baseImageTag,
            domainType,
            null,
            true);
  }

  /**
   * Create a Docker image for a model in image domain using multiple WDT model files and application ear files.
   *
   * @param miiImageNameBase the base mii image name used in local or to construct the image name in repository
   * @param wdtModelList list of WDT model files used to build the Docker image
   * @param appSrcDirList list of the sample application source directories used to build sample app ear files
   * @param baseImageName the WebLogic base image name to be used while creating mii image
   * @param baseImageTag the WebLogic base image tag to be used while creating mii image
   * @param domainType the type of the WebLogic domain, valid values are "WLS, "JRF", and "Restricted JRF"
   * @return image name with tag
   */
  public static String create1MiiImageAndVerify(String miiImageNameBase,
=======
>>>>>>> f8193d3b
                                               List<String> wdtModelList,
                                               List<String> appSrcDirList,
                                               String baseImageName,
                                               String baseImageTag,
                                               String domainType) {

    // create unique image name with date
    DateFormat dateFormat = new SimpleDateFormat("yyyy-MM-dd");
    Date date = new Date();
    final String imageTag = baseImageTag + "-" + dateFormat.format(date) + "-" + System.currentTimeMillis();
    // Add repository name in image name for Jenkins runs
    final String imageName = REPO_NAME + miiImageNameBase;
    final String image = imageName + ":" + imageTag;
    List<String> archiveList = new ArrayList<String>();

    if (appSrcDirList != null && appSrcDirList.size() != 0 && appSrcDirList.get(0) != null) {
      List<String> archiveAppsList = new ArrayList<String>();
      List<String> buildAppDirList = new ArrayList<String>(appSrcDirList);

      for (String appSrcDir : appSrcDirList) {
        if (appSrcDir.contains(".war") || appSrcDir.contains(".ear")) {
          //remove from build
          buildAppDirList.remove(appSrcDir);
          archiveAppsList.add(appSrcDir);
        }
      }
<<<<<<< HEAD

      if (archiveAppsList.size() != 0 && archiveAppsList.get(0) != null) {
        assertTrue(archiveApp(defaultAppParams()
                .srcDirList(archiveAppsList)));
        //archive provided ear or war file
        String appName = archiveAppsList.get(0).substring(archiveAppsList.get(0).lastIndexOf("/") + 1,
                appSrcDirList.get(0).lastIndexOf("."));

        // build the archive list
        String zipAppFile = String.format("%s/%s.zip", ARCHIVE_DIR, appName);
        archiveList.add(zipAppFile);

=======

      if (archiveAppsList.size() != 0 && archiveAppsList.get(0) != null) {
        assertTrue(archiveApp(defaultAppParams()
                .srcDirList(archiveAppsList)));
        //archive provided ear or war file
        String appName = archiveAppsList.get(0).substring(archiveAppsList.get(0).lastIndexOf("/") + 1,
                appSrcDirList.get(0).lastIndexOf("."));

        // build the archive list
        String zipAppFile = String.format("%s/%s.zip", ARCHIVE_DIR, appName);
        archiveList.add(zipAppFile);

>>>>>>> f8193d3b
      }
      if (buildAppDirList.size() != 0 && buildAppDirList.get(0) != null) {
        // build an application archive using what is in resources/apps/APP_NAME
        assertTrue(buildAppArchive(defaultAppParams()
                        .srcDirList(buildAppDirList)),
                String.format("Failed to create app archive for %s", buildAppDirList.get(0)));

        // build the archive list
        String zipFile = String.format("%s/%s.zip", ARCHIVE_DIR, buildAppDirList.get(0));
        archiveList.add(zipFile);
      }
    }


    // Set additional environment variables for WIT
    checkDirectory(WIT_BUILD_DIR);
    Map<String, String> env = new HashMap<>();
    env.put("WLSIMG_BLDDIR", WIT_BUILD_DIR);

    // For k8s 1.16 support and as of May 6, 2020, we presently need a different JDK for these
    // tests and for image tool. This is expected to no longer be necessary once JDK 11.0.8 or
    // the next JDK 14 versions are released.
    String witJavaHome = System.getenv("WIT_JAVA_HOME");
    if (witJavaHome != null) {
      env.put("JAVA_HOME", witJavaHome);
    }

    // build an image using WebLogic Image Tool
    logger.info("Creating image {0} using model directory {1}", image, MODEL_DIR);
    boolean result = createImage(
        new WitParams()
            .baseImageName(baseImageName)
            .baseImageTag(baseImageTag)
            .domainType(domainType)
            .modelImageName(imageName)
            .modelImageTag(imageTag)
            .modelFiles(wdtModelList)
            .modelArchiveFiles(archiveList)
            .wdtModelOnly(true)
            .wdtVersion(WDT_VERSION)
            .env(env)
            .redirect(true));

    assertTrue(result, String.format("Failed to create the image %s using WebLogic Image Tool", image));

    // Check image exists using docker images | grep image tag.
    assertTrue(doesImageExist(imageTag),
        String.format("Image %s does not exist", image));

    logger.info("Image {0} are created successfully", image);
    return image;
  }

  /**
   * Create a Docker image for a model in image domain using multiple WDT model files and application ear files.
   *
   * @param domainInImageNameBase the base domain image name used in local or to construct the image name in repository
   * @param wdtModelList list of WDT model files used to build the Docker image
   * @param appSrcDirList list of the sample application source directories used to build sample app ear files
   * @param baseImageName the WebLogic base image name to be used while creating mii image
   * @param baseImageTag the WebLogic base image tag to be used while creating mii image
   * @param domainType the type of the WebLogic domain, valid values are "WLS, "JRF", and "Restricted JRF"
   * @return image name with tag
   */
  public static String createImageAndVerify(String domainInImageNameBase,
                                               List<String> wdtModelList,
                                               List<String> appSrcDirList,
                                               String baseImageName,
                                               String baseImageTag,
                                               String domainType,
                                               List<String> modelVarList,
                                               boolean isMii) {

    // create unique image name with date
    DateFormat dateFormat = new SimpleDateFormat("yyyy-MM-dd");
    Date date = new Date();
    final String imageTag = baseImageTag + "-" + dateFormat.format(date) + "-" + System.currentTimeMillis();
    // Add repository name in image name for Jenkins runs
    final String imageName = REPO_NAME + domainInImageNameBase;
    final String image = imageName + ":" + imageTag;
    List<String> archiveList = new ArrayList<String>();

    if (appSrcDirList != null && appSrcDirList.size() != 0 && appSrcDirList.get(0) != null) {
      List<String> archiveAppsList = new ArrayList<String>();
      List<String> buildAppDirList = new ArrayList<String>(appSrcDirList);

      for (String appSrcDir : appSrcDirList) {
        if (appSrcDir.contains(".war") || appSrcDir.contains(".ear")) {
          //remove from build
          buildAppDirList.remove(appSrcDir);
          archiveAppsList.add(appSrcDir);
        }
      }

      if (archiveAppsList.size() != 0 && archiveAppsList.get(0) != null) {
        assertTrue(archiveApp(defaultAppParams()
                .srcDirList(archiveAppsList)));
        //archive provided ear or war file
        String appName = archiveAppsList.get(0).substring(archiveAppsList.get(0).lastIndexOf("/") + 1,
                appSrcDirList.get(0).lastIndexOf("."));

        // build the archive list
        String zipAppFile = String.format("%s/%s.zip", ARCHIVE_DIR, appName);
        archiveList.add(zipAppFile);

      }
      if (buildAppDirList.size() != 0 && buildAppDirList.get(0) != null) {
        // build an application archive using what is in resources/apps/APP_NAME
        assertTrue(buildAppArchive(defaultAppParams()
                        .srcDirList(buildAppDirList)),
                String.format("Failed to create app archive for %s", buildAppDirList.get(0)));

        // build the archive list
        String zipFile = String.format("%s/%s.zip", ARCHIVE_DIR, buildAppDirList.get(0));
        archiveList.add(zipFile);
      }
    }


    // Set additional environment variables for WIT
    checkDirectory(WIT_BUILD_DIR);
    Map<String, String> env = new HashMap<>();
    env.put("WLSIMG_BLDDIR", WIT_BUILD_DIR);

    // For k8s 1.16 support and as of May 6, 2020, we presently need a different JDK for these
    // tests and for image tool. This is expected to no longer be necessary once JDK 11.0.8 or
    // the next JDK 14 versions are released.
    String witJavaHome = System.getenv("WIT_JAVA_HOME");
    if (witJavaHome != null) {
      env.put("JAVA_HOME", witJavaHome);
    }

    // build an image using WebLogic Image Tool
    logger.info("Creating image {0} using model directory {1}", image, MODEL_DIR);
    boolean result = false;
    if (isMii) {
      result = createImage(
              new WitParams()
                      .baseImageName(baseImageName)
                      .baseImageTag(baseImageTag)
                      .domainType(domainType)
                      .modelImageName(imageName)
                      .domainHome(WDT_BASIC_IMAGE_DOMAINHOME)
                      .modelImageTag(imageTag)
                      .modelFiles(wdtModelList)
                      .modelArchiveFiles(archiveList)
                      .modelVariableFiles(modelVarList)
                      .wdtModelOnly(true)
                      .wdtVersion(WDT_VERSION)
                      .env(env)
                      .redirect(true));
    } else {
      result = createImage(
              new WitParams()
                      .baseImageName(baseImageName)
                      .baseImageTag(baseImageTag)
                      .modelImageName(imageName)
                      .domainType(domainType)
                      .modelImageTag(imageTag)
                      .modelFiles(wdtModelList)
                      .modelArchiveFiles(archiveList)
                      .modelVariableFiles(modelVarList)
                      .domainHome(WDT_BASIC_IMAGE_DOMAINHOME)
                      .wdtOperation("CREATE")
                      .wdtVersion(WDT_VERSION)
                      .env(env)
                      .redirect(true));
    }

    assertTrue(result, String.format("Failed to create the image %s using WebLogic Image Tool", image));

    // Check image exists using docker images | grep image tag.
    assertTrue(doesImageExist(imageTag),
            String.format("Image %s does not exist", image));

    logger.info("Image {0} are created successfully", image);
    return image;
  }

  /**
   * Create secret for OCR registry credentials in the specified namespace.
   *
   * @param namespace namespace in which the secret will be created
   */
  public static void createOCRRepoSecret(String namespace) {

    logger.info("Creating image pull secret in namespace {0}", namespace);
    createDockerRegistrySecret(OCR_USERNAME, OCR_PASSWORD, OCR_EMAIL, OCR_REGISTRY, OCR_SECRET_NAME, namespace);
  }


  /**
   * Create a Docker registry secret in the specified namespace.
   *
   * @param namespace the namespace in which the secret will be created
   */
  public static void createDockerRegistrySecret(String namespace) {
    createDockerRegistrySecret(REPO_USERNAME, REPO_PASSWORD, REPO_EMAIL,
        REPO_REGISTRY, REPO_SECRET_NAME, namespace);
  }

  /**
   * Create docker registry secret with given parameters.
   * @param userName repository user name
   * @param password repository password
   * @param email repository email
   * @param registry registry name
   * @param secretName name of the secret to create
   * @param namespace namespace in which to create the secret
   */
  public static void createDockerRegistrySecret(String userName, String password,
      String email, String registry, String secretName, String namespace) {

    // Create registry secret in the namespace to pull the image from repository
    JsonObject dockerConfigJsonObject = createDockerConfigJson(
        userName, password, email, registry);
    String dockerConfigJson = dockerConfigJsonObject.toString();

    // Create the V1Secret configuration
    V1Secret repoSecret = new V1Secret()
        .metadata(new V1ObjectMeta()
            .name(secretName)
            .namespace(namespace))
        .type("kubernetes.io/dockerconfigjson")
        .putDataItem(".dockerconfigjson", dockerConfigJson.getBytes());

    boolean secretCreated = assertDoesNotThrow(() -> createSecret(repoSecret),
        String.format("createSecret failed for %s", secretName));
    assertTrue(secretCreated, String.format("createSecret failed while creating secret %s in namespace %s",
        secretName, namespace));
  }

  /**
   * Docker login and push the image to Docker registry.
   *
   * @param dockerImage the Docker image to push to registry
   */
  public static void dockerLoginAndPushImageToRegistry(String dockerImage) {
    // push image, if necessary
    if (!REPO_NAME.isEmpty() && dockerImage.contains(REPO_NAME)) {
      // docker login, if necessary
      if (!REPO_USERNAME.equals(REPO_DUMMY_VALUE)) {
        logger.info("docker login");
        assertTrue(dockerLogin(REPO_REGISTRY, REPO_USERNAME, REPO_PASSWORD), "docker login failed");
      }

      logger.info("docker push image {0} to {1}", dockerImage, REPO_NAME);
      assertTrue(dockerPush(dockerImage), String.format("docker push failed for image %s", dockerImage));
    }
  }

  /**
   * Create a secret with username and password in the specified namespace.
   *
   * @param secretName secret name to create
   * @param namespace namespace in which the secret will be created
   * @param username username in the secret
   * @param password passowrd in the secret
   */
  public static void createSecretWithUsernamePassword(String secretName,
                                                      String namespace,
                                                      String username,
                                                      String password) {
    Map<String, String> secretMap = new HashMap<>();
    secretMap.put("username", username);
    secretMap.put("password", password);

    boolean secretCreated = assertDoesNotThrow(() -> createSecret(new V1Secret()
        .metadata(new V1ObjectMeta()
            .name(secretName)
            .namespace(namespace))
        .stringData(secretMap)), "Create secret failed with ApiException");
    assertTrue(secretCreated, String.format("create secret failed for %s", secretName));
  }

  /** Scale the WebLogic cluster to specified number of servers.
   *  Verify the sample app can be accessed through NGINX if curlCmd is not null.
   *
   * @param clusterName the WebLogic cluster name in the domain to be scaled
   * @param domainUid the domain to which the cluster belongs
   * @param domainNamespace the namespace in which the domain exists
   * @param manageServerPodNamePrefix managed server pod name prefix
   * @param replicasBeforeScale the replicas of the WebLogic cluster before the scale
   * @param replicasAfterScale the replicas of the WebLogic cluster after the scale
   * @param curlCmd the curl command to verify ingress controller can access the sample apps from all managed servers
   *                in the cluster, if curlCmd is null, the method will not verify the accessibility of the sample app
   *                through ingress controller
   * @param expectedServerNames list of managed servers in the cluster before scale, if curlCmd is null,
   *                            set expectedServerNames to null too
   */
  public static void scaleAndVerifyCluster(String clusterName,
                                           String domainUid,
                                           String domainNamespace,
                                           String manageServerPodNamePrefix,
                                           int replicasBeforeScale,
                                           int replicasAfterScale,
                                           String curlCmd,
                                           List<String> expectedServerNames) {

    scaleAndVerifyCluster(clusterName, domainUid, domainNamespace, manageServerPodNamePrefix, replicasBeforeScale,
        replicasAfterScale, false, 0, "", "", curlCmd, expectedServerNames);
  }

  /**
   * Scale the WebLogic cluster to specified number of servers.
   * Verify the sample app can be accessed through NGINX if curlCmd is not null.
   *
   * @param clusterName the WebLogic cluster name in the domain to be scaled
   * @param domainUid the domain to which the cluster belongs
   * @param domainNamespace the namespace in which the domain exists
   * @param manageServerPodNamePrefix managed server pod name prefix
   * @param replicasBeforeScale the replicas of the WebLogic cluster before the scale
   * @param replicasAfterScale the replicas of the WebLogic cluster after the scale
   * @param withRestApi whether to use REST API to scale the cluster
   * @param externalRestHttpsPort the node port allocated for the external operator REST HTTPS interface
   * @param opNamespace the namespace of WebLogic operator
   * @param opServiceAccount the service account for operator
   * @param curlCmd the curl command to verify ingress controller can access the sample apps from all managed servers
   *                in the cluster, if curlCmd is null, the method will not verify the accessibility of the sample app
   *                through ingress controller
   * @param expectedServerNames list of managed servers in the cluster before scale, if curlCmd is null,
   *                            set expectedServerNames to null too
   */
  public static void scaleAndVerifyCluster(String clusterName,
                                           String domainUid,
                                           String domainNamespace,
                                           String manageServerPodNamePrefix,
                                           int replicasBeforeScale,
                                           int replicasAfterScale,
                                           boolean withRestApi,
                                           int externalRestHttpsPort,
                                           String opNamespace,
                                           String opServiceAccount,
                                           String curlCmd,
                                           List<String> expectedServerNames) {

    // get the original managed server pod creation timestamp before scale
    List<DateTime> listOfPodCreationTimestamp = new ArrayList<>();
    for (int i = 1; i <= replicasBeforeScale; i++) {
      String managedServerPodName = manageServerPodNamePrefix + i;
      DateTime originalCreationTimestamp =
          assertDoesNotThrow(() -> getPodCreationTimestamp(domainNamespace, "", managedServerPodName),
              String.format("getPodCreationTimestamp failed with ApiException for pod %s in namespace %s",
                  managedServerPodName, domainNamespace));
      listOfPodCreationTimestamp.add(originalCreationTimestamp);
    }

    // scale the cluster in the domain
    logger.info("Scaling cluster {0} of domain {1} in namespace {2} to {3} servers",
        clusterName, domainUid, domainNamespace, replicasAfterScale);
    if (withRestApi) {
      assertThat(assertDoesNotThrow(() -> scaleClusterWithRestApi(domainUid, clusterName,
          replicasAfterScale, externalRestHttpsPort, opNamespace, opServiceAccount)))
          .as("Verify scaling cluster {0} of domain {1} in namespace {2} with REST API succeeds",
              clusterName, domainUid, domainNamespace)
          .withFailMessage("Scaling cluster {0} of domain {1} in namespace {2} with REST API failed",
              clusterName, domainUid, domainNamespace)
          .isTrue();
    } else {
      assertThat(assertDoesNotThrow(() -> scaleCluster(domainUid, domainNamespace, clusterName, replicasAfterScale)))
          .as("Verify scaling cluster {0} of domain {1} in namespace {2} succeeds",
              clusterName, domainUid, domainNamespace)
          .withFailMessage("Scaling cluster {0} of domain {1} in namespace {2} failed",
              clusterName, domainUid, domainNamespace)
          .isTrue();
    }

    if (replicasBeforeScale <= replicasAfterScale) {

      // scale up
      // check that the original managed server pod state is not changed during scaling the cluster
      for (int i = 1; i <= replicasBeforeScale; i++) {
        String manageServerPodName = manageServerPodNamePrefix + i;

        // check the original managed server pod state is not changed
        logger.info("Checking that the state of manged server pod {0} is not changed in namespace {1}",
            manageServerPodName, domainNamespace);
        podStateNotChanged(manageServerPodName, domainUid, domainNamespace, listOfPodCreationTimestamp.get(i - 1));
      }

      if (curlCmd != null && expectedServerNames != null) {
        // check that NGINX can access the sample apps from the original managed servers in the domain
        logger.info("Checking that NGINX can access the sample app from the original managed servers in the domain "
            + "while the domain is scaling up.");
        logger.info("expected server name list which should be in the sample app response: {0} before scale",
            expectedServerNames);

        assertThat(callWebAppAndCheckForServerNameInResponse(curlCmd, expectedServerNames, 50))
            .as("Verify NGINX can access the sample app from the original managed servers in the domain")
            .withFailMessage("NGINX can not access the sample app from one or more of the managed servers")
            .isTrue();
      }

      // check that new managed server pods were created and wait for them to be ready
      for (int i = replicasBeforeScale + 1; i <= replicasAfterScale; i++) {
        String manageServerPodName = manageServerPodNamePrefix + i;

        // check new managed server pod exists in the namespace
        logger.info("Checking that the new managed server pod {0} exists in namespace {1}",
            manageServerPodName, domainNamespace);
        checkPodExists(manageServerPodName, domainUid, domainNamespace);

        // check new managed server pod is ready
        logger.info("Checking that the new managed server pod {0} is ready in namespace {1}",
            manageServerPodName, domainNamespace);
        checkPodReady(manageServerPodName, domainUid, domainNamespace);

        // check new managed server service exists in the namespace
        logger.info("Checking that the new managed server service {0} exists in namespace {1}",
            manageServerPodName, domainNamespace);
        checkServiceExists(manageServerPodName, domainNamespace);

        if (expectedServerNames != null) {
          // add the new managed server to the list
          //expectedServerNames.add(clusterName + "-" + MANAGED_SERVER_NAME_BASE + i);
          expectedServerNames.add(manageServerPodName);
        }
      }

      if (curlCmd != null && expectedServerNames != null) {
        // check that NGINX can access the sample apps from new and original managed servers
        logger.info("Checking that NGINX can access the sample app from the new and original managed servers "
            + "in the domain after the cluster is scaled up.");
        assertThat(callWebAppAndCheckForServerNameInResponse(curlCmd, expectedServerNames, 50))
            .as("Verify NGINX can access the sample app from all managed servers in the domain")
            .withFailMessage("NGINX can not access the sample app from one or more of the managed servers")
            .isTrue();
      }
    } else {
      // scale down
      // wait and check the pods are deleted
      for (int i = replicasBeforeScale; i > replicasAfterScale; i--) {
        logger.info("Checking that managed server pod {0} was deleted from namespace {1}",
            manageServerPodNamePrefix + i, domainNamespace);
        checkPodDoesNotExist(manageServerPodNamePrefix + i, domainUid, domainNamespace);
        if (expectedServerNames != null) {
          //expectedServerNames.remove(clusterName + "-" + MANAGED_SERVER_NAME_BASE + i);
          expectedServerNames.remove(manageServerPodNamePrefix + i);
        }
      }

      if (curlCmd != null && expectedServerNames != null) {
        // check that NGINX can access the app from the remaining managed servers in the domain
        logger.info("Checking that NGINX can access the sample app from the remaining managed servers in the domain "
            + "after the cluster is scaled down.");
        assertThat(callWebAppAndCheckForServerNameInResponse(curlCmd, expectedServerNames, 50))
            .as("Verify NGINX can access the sample app from the remaining managed server in the domain")
            .withFailMessage("NGINX can not access the sample app from the remaining managed server")
            .isTrue();
      }
    }
  }

  /**
   * Install Prometheus and wait up to five minutes until the prometheus pods are ready.
   *
   * @param promReleaseName the prometheus release name
   * @param promNamespace the prometheus namespace in which the operator will be installed
   * @param promValueFile the promeheus value.yaml file path
   * @param promVersion the version of the prometheus helm chart
   * @param promServerNodePort nodePort value for prometheus server
   * @param alertManagerNodePort nodePort value for alertmanager
   * @return the prometheus Helm installation parameters
   */
  public static HelmParams installAndVerifyPrometheus(String promReleaseName,
                                                      String promNamespace,
                                                      String promValueFile,
                                                      String promVersion,
                                                      int promServerNodePort,
                                                      int alertManagerNodePort) {

    // Helm install parameters
    HelmParams promHelmParams = new HelmParams()
        .releaseName(promReleaseName)
        .namespace(promNamespace)
        .chartDir("stable/prometheus")
        .chartValuesFile(promValueFile);

    if (promVersion != null) {
      promHelmParams.chartVersion(promVersion);
    }

    // prometheus chart values to override
    PrometheusParams prometheusParams = new PrometheusParams()
        .helmParams(promHelmParams)
        .nodePortServer(promServerNodePort)
        .nodePortAlertManager(alertManagerNodePort);

    // install prometheus
    logger.info("Installing prometheus in namespace {0}", promNamespace);
    assertTrue(installPrometheus(prometheusParams),
        String.format("Failed to install prometheus in namespace %s", promNamespace));
    logger.info("Prometheus installed in namespace {0}", promNamespace);

    // list Helm releases matching operator release name in operator namespace
    logger.info("Checking prometheus release {0} status in namespace {1}",
        promReleaseName, promNamespace);
    assertTrue(isHelmReleaseDeployed(promReleaseName, promNamespace),
        String.format("Prometheus release %s is not in deployed status in namespace %s",
            promReleaseName, promNamespace));
    logger.info("Prometheus release {0} status is deployed in namespace {1}",
        promReleaseName, promNamespace);

    // wait for the promethues pods to be ready
    logger.info("Wait for the promethues pod is ready in namespace {0}", promNamespace);
    withStandardRetryPolicy
        .conditionEvaluationListener(
            condition -> logger.info("Waiting for prometheus to be running in namespace {0} "
                    + "(elapsed time {1}ms, remaining time {2}ms)",
                promNamespace,
                condition.getElapsedTimeInMS(),
                condition.getRemainingTimeInMS()))
        .until(assertDoesNotThrow(() -> isPrometheusReady(promNamespace),
            "prometheusIsReady failed with ApiException"));

    return promHelmParams;
  }

  /**
   * Install Grafana and wait up to five minutes until the grafana pod is ready.
   *
   * @param grafanaReleaseName the grafana release name
   * @param grafanaNamespace the grafana namespace in which the operator will be installed
   * @param grafanaValueFile the grafana value.yaml file path
   * @param grafanaVersion the version of the grafana helm chart
   * @param grafanaNodePort nodePort value for grafana server
   * @return the grafana Helm installation parameters
   */
  public static HelmParams installAndVerifyGrafana(String grafanaReleaseName,
                                                      String grafanaNamespace,
                                                      String grafanaValueFile,
                                                      String grafanaVersion,
                                                      int grafanaNodePort) {

    // Helm install parameters
    HelmParams grafanaHelmParams = new HelmParams()
        .releaseName(grafanaReleaseName)
        .namespace(grafanaNamespace)
        .chartDir("stable/grafana")
        .chartValuesFile(grafanaValueFile);

    if (grafanaVersion != null) {
      grafanaHelmParams.chartVersion(grafanaVersion);
    }

    // grafana chart values to override
    GrafanaParams grafanaParams = new GrafanaParams()
        .helmParams(grafanaHelmParams)
        .nodePort(grafanaNodePort);
    //create grafana secret
    createSecretWithUsernamePassword("grafana-secret", grafanaNamespace, "admin", "12345678");
    // install grafana
    logger.info("Installing grafana in namespace {0}", grafanaNamespace);
    assertTrue(installGrafana(grafanaParams),
        String.format("Failed to install grafana in namespace %s", grafanaNamespace));
    logger.info("Grafana installed in namespace {0}", grafanaNamespace);

    // list Helm releases matching grafana release name in  namespace
    logger.info("Checking grafana release {0} status in namespace {1}",
        grafanaReleaseName, grafanaNamespace);
    assertTrue(isHelmReleaseDeployed(grafanaReleaseName, grafanaNamespace),
        String.format("Grafana release %s is not in deployed status in namespace %s",
            grafanaReleaseName, grafanaNamespace));
    logger.info("Grafana release {0} status is deployed in namespace {1}",
        grafanaReleaseName, grafanaNamespace);

    // wait for the grafana pod to be ready
    logger.info("Wait for the grafana pod is ready in namespace {0}", grafanaNamespace);
    withStandardRetryPolicy
        .conditionEvaluationListener(
<<<<<<< HEAD
            condition -> logger.info("Waiting for grafana to be running in namespace {0} "
=======
            condition -> logger.info("Waiting for prometheus to be running in namespace {0} "
>>>>>>> f8193d3b
                    + "(elapsed time {1}ms, remaining time {2}ms)",
                grafanaNamespace,
                condition.getElapsedTimeInMS(),
                condition.getRemainingTimeInMS()))
        .until(assertDoesNotThrow(() -> isGrafanaReady(grafanaNamespace),
            "grafanaIsReady failed with ApiException"));

    return grafanaHelmParams;
  }


  /**
   * Create a persistent volume and persistent volume claim.
   *
   * @param v1pv V1PersistentVolume object to create the persistent volume
   * @param v1pvc V1PersistentVolumeClaim object to create the persistent volume claim
   * @param labelSelector String containing the labels the PV is decorated with
   * @param namespace the namespace in which the persistence volume claim to be created
   *
   **/
  public static void createPVPVCAndVerify(V1PersistentVolume v1pv,
                                          V1PersistentVolumeClaim v1pvc,
                                          String labelSelector,
                                          String namespace) {

    assertNotNull(v1pv, "v1pv is null");
    assertNotNull(v1pvc, "v1pvc is null");

    String pvName = v1pv.getMetadata().getName();
    String pvcName = v1pvc.getMetadata().getName();

    logger.info("Creating persistent volume {0}", pvName);
    assertTrue(assertDoesNotThrow(() -> createPersistentVolume(v1pv),
        "Persistent volume creation failed with ApiException "),
        "PersistentVolume creation failed");

    logger.info("Creating persistent volume claim {0}", pvcName);
    assertTrue(assertDoesNotThrow(() -> createPersistentVolumeClaim(v1pvc),
        "Persistent volume claim creation failed with ApiException"),
        "PersistentVolumeClaim creation failed");

    // check the persistent volume and persistent volume claim exist
    withStandardRetryPolicy
        .conditionEvaluationListener(
            condition -> logger.info("Waiting for persistent volume {0} exists "
                    + "(elapsed time {1}ms, remaining time {2}ms)",
                pvName,
                condition.getElapsedTimeInMS(),
                condition.getRemainingTimeInMS()))
        .until(assertDoesNotThrow(() -> pvExists(pvName, labelSelector),
            String.format("pvExists failed with ApiException when checking pv %s", pvName)));

    withStandardRetryPolicy
        .conditionEvaluationListener(
            condition -> logger.info("Waiting for persistent volume claim {0} exists in namespace {1} "
                    + "(elapsed time {2}ms, remaining time {3}ms)",
                pvcName,
                namespace,
                condition.getElapsedTimeInMS(),
                condition.getRemainingTimeInMS()))
        .until(assertDoesNotThrow(() -> pvcExists(pvcName, namespace),
            String.format("pvcExists failed with ApiException when checking pvc %s in namespace %s",
                pvcName, namespace)));
  }

  /**
   * Create ConfigMap from the specified files.
   * @param configMapName name of the ConfigMap to create
   * @param files files to be added in ConfigMap
   * @param namespace the namespace in which the ConfigMap to be created
   */
  public static void createConfigMapFromFiles(String configMapName,
                                              List<Path> files,
                                              String namespace) {

    // create a ConfigMap of the domain
    Map<String, String> data = new HashMap<>();
    for (Path file : files) {
      data.put(file.getFileName().toString(),
          assertDoesNotThrow(() -> readString(file), "readString failed with IOException"));
    }

    V1ConfigMap configMap = new V1ConfigMap()
        .data(data)
        .metadata(new V1ObjectMeta()
            .name(configMapName)
            .namespace(namespace));

    assertTrue(assertDoesNotThrow(() -> createConfigMap(configMap),
        String.format("createConfigMap failed with ApiException for ConfigMap %s with files %s in namespace %s",
            configMapName, files, namespace)),
        String.format("createConfigMap failed while creating ConfigMap %s in namespace %s", configMapName, namespace));
  }

  /**
   * Create a job in the specified namespace and wait until it completes.
   *
   * @param jobBody V1Job object to create in the specified namespace
   * @param namespace the namespace in which the job will be created
   */
  public static void createJobAndWaitUntilComplete(V1Job jobBody, String namespace) {

    String jobName = assertDoesNotThrow(() -> createNamespacedJob(jobBody), "createNamespacedJob failed");

    logger.info("Checking if the job {0} completed in namespace {1}", jobName, namespace);
    withStandardRetryPolicy
        .conditionEvaluationListener(
            condition -> logger.info("Waiting for job {0} to be completed in namespace {1} "
                    + "(elapsed time {2} ms, remaining time {3} ms)",
                jobName,
                namespace,
                condition.getElapsedTimeInMS(),
                condition.getRemainingTimeInMS()))
        .until(jobCompleted(jobName, null, namespace));
  }

  /**
   * Get the PodCreationTimestamp of a pod in a namespace.
   *
   * @param namespace Kubernetes namespace that the domain is hosted
   * @param podName name of the pod
   * @return PodCreationTimestamp of the pod
   */
  public static DateTime getPodCreationTime(String namespace, String podName) {
    DateTime podCreationTime =
        assertDoesNotThrow(() -> getPodCreationTimestamp(namespace, "", podName),
            String.format("Couldn't get PodCreationTimestamp for pod %s", podName));
    assertNotNull(podCreationTime, "Got null PodCreationTimestamp");
    logger.info("PodCreationTimestamp for pod ${0} in namespace ${1} is {2}",
        namespace,
        podName,
        podCreationTime);
    return podCreationTime;
  }

  /**
   * Create a Kubernetes ConfigMap with the given parameters and verify that the operation succeeds.
   *
   * @param configMapName the name of the Kubernetes ConfigMap to be created
   * @param domainUid the domain to which the cluster belongs
   * @param namespace Kubernetes namespace that the domain is hosted
   * @param modelFiles list of the names of the WDT mode files in the ConfigMap
   */
  public static void createConfigMapAndVerify(
      String configMapName,
      String domainUid,
      String namespace,
      List<String> modelFiles) {

    assertNotNull(configMapName, "ConfigMap name cannot be null");

    Map<String, String> labels = new HashMap<>();
    labels.put("weblogic.domainUid", domainUid);

    assertNotNull(configMapName, "ConfigMap name cannot be null");

    logger.info("Create ConfigMap {0} that contains model files {1}",
        configMapName, modelFiles);

    Map<String, String> data = new HashMap<>();

    for (String modelFile : modelFiles) {
      addModelFile(data, modelFile);
    }

    V1ObjectMeta meta = new V1ObjectMeta()
        .labels(labels)
        .name(configMapName)
        .namespace(namespace);
    V1ConfigMap configMap = new V1ConfigMap()
        .data(data)
        .metadata(meta);

    assertTrue(assertDoesNotThrow(() -> createConfigMap(configMap),
        String.format("Create ConfigMap %s failed due to Kubernetes client  ApiException", configMapName)),
        String.format("Failed to create ConfigMap %s", configMapName));
  }

  /**
   * A utility method to sed files.
   *
   * @throws java.io.IOException when copying files from source location to staging area fails
   */
  public static void replaceStringInFile(String filePath, String oldValue, String newValue)
          throws IOException {
    Path src = Paths.get(filePath);
    logger.info("Copying {0}", src.toString());
    Charset charset = StandardCharsets.UTF_8;
    String content = new String(Files.readAllBytes(src), charset);
    content = content.replaceAll(oldValue, newValue);
    logger.info("to {0}", src.toString());
    Files.write(src, content.getBytes(charset));
  }

  /**
   * Read the content of a model file as a String and add it to a map.
   */
  private static void addModelFile(Map<String, String> data, String modelFileName) {
    logger.info("Add model file {0}", modelFileName);
    String dsModelFile = String.format("%s/%s", MODEL_DIR, modelFileName);

    String cmData = assertDoesNotThrow(() -> Files.readString(Paths.get(dsModelFile)),
        String.format("Failed to read model file %s", dsModelFile));
    assertNotNull(cmData,
        String.format("Failed to read model file %s", dsModelFile));

    data.put(modelFileName, cmData);
  }

  /**
   * Create an external REST Identity secret in the specified namespace.
   *
   * @param namespace the namespace in which the secret to be created
   * @param secretName name of the secret to be created
   * @return true if the command to create secret succeeds, false otherwise
   */
  private static boolean createExternalRestIdentitySecret(String namespace, String secretName) {

    StringBuffer command = new StringBuffer()
        .append(GEN_EXTERNAL_REST_IDENTITY_FILE);

    if (Character.isDigit(K8S_NODEPORT_HOST.charAt(0))) {
      command.append(" -a \"IP:");
    } else {
      command.append(" -a \"DNS:");
    }

    command.append(K8S_NODEPORT_HOST)
        .append(",DNS:localhost,IP:127.0.0.1\"")
        .append(" -n ")
        .append(namespace)
        .append(" -s ")
        .append(secretName);

    CommandParams params = Command
        .defaultCommandParams()
        .command(command.toString())
        .saveResults(true)
        .redirect(true);

    return Command.withParams(params).execute();
  }
}<|MERGE_RESOLUTION|>--- conflicted
+++ resolved
@@ -603,7 +603,6 @@
    * @return image name with tag
    */
   public static String createMiiImageAndVerify(String miiImageNameBase,
-<<<<<<< HEAD
                                                 List<String> wdtModelList,
                                                 List<String> appSrcDirList,
                                                 String baseImageName,
@@ -617,126 +616,6 @@
             domainType,
             null,
             true);
-  }
-
-  /**
-   * Create a Docker image for a model in image domain using multiple WDT model files and application ear files.
-   *
-   * @param miiImageNameBase the base mii image name used in local or to construct the image name in repository
-   * @param wdtModelList list of WDT model files used to build the Docker image
-   * @param appSrcDirList list of the sample application source directories used to build sample app ear files
-   * @param baseImageName the WebLogic base image name to be used while creating mii image
-   * @param baseImageTag the WebLogic base image tag to be used while creating mii image
-   * @param domainType the type of the WebLogic domain, valid values are "WLS, "JRF", and "Restricted JRF"
-   * @return image name with tag
-   */
-  public static String create1MiiImageAndVerify(String miiImageNameBase,
-=======
->>>>>>> f8193d3b
-                                               List<String> wdtModelList,
-                                               List<String> appSrcDirList,
-                                               String baseImageName,
-                                               String baseImageTag,
-                                               String domainType) {
-
-    // create unique image name with date
-    DateFormat dateFormat = new SimpleDateFormat("yyyy-MM-dd");
-    Date date = new Date();
-    final String imageTag = baseImageTag + "-" + dateFormat.format(date) + "-" + System.currentTimeMillis();
-    // Add repository name in image name for Jenkins runs
-    final String imageName = REPO_NAME + miiImageNameBase;
-    final String image = imageName + ":" + imageTag;
-    List<String> archiveList = new ArrayList<String>();
-
-    if (appSrcDirList != null && appSrcDirList.size() != 0 && appSrcDirList.get(0) != null) {
-      List<String> archiveAppsList = new ArrayList<String>();
-      List<String> buildAppDirList = new ArrayList<String>(appSrcDirList);
-
-      for (String appSrcDir : appSrcDirList) {
-        if (appSrcDir.contains(".war") || appSrcDir.contains(".ear")) {
-          //remove from build
-          buildAppDirList.remove(appSrcDir);
-          archiveAppsList.add(appSrcDir);
-        }
-      }
-<<<<<<< HEAD
-
-      if (archiveAppsList.size() != 0 && archiveAppsList.get(0) != null) {
-        assertTrue(archiveApp(defaultAppParams()
-                .srcDirList(archiveAppsList)));
-        //archive provided ear or war file
-        String appName = archiveAppsList.get(0).substring(archiveAppsList.get(0).lastIndexOf("/") + 1,
-                appSrcDirList.get(0).lastIndexOf("."));
-
-        // build the archive list
-        String zipAppFile = String.format("%s/%s.zip", ARCHIVE_DIR, appName);
-        archiveList.add(zipAppFile);
-
-=======
-
-      if (archiveAppsList.size() != 0 && archiveAppsList.get(0) != null) {
-        assertTrue(archiveApp(defaultAppParams()
-                .srcDirList(archiveAppsList)));
-        //archive provided ear or war file
-        String appName = archiveAppsList.get(0).substring(archiveAppsList.get(0).lastIndexOf("/") + 1,
-                appSrcDirList.get(0).lastIndexOf("."));
-
-        // build the archive list
-        String zipAppFile = String.format("%s/%s.zip", ARCHIVE_DIR, appName);
-        archiveList.add(zipAppFile);
-
->>>>>>> f8193d3b
-      }
-      if (buildAppDirList.size() != 0 && buildAppDirList.get(0) != null) {
-        // build an application archive using what is in resources/apps/APP_NAME
-        assertTrue(buildAppArchive(defaultAppParams()
-                        .srcDirList(buildAppDirList)),
-                String.format("Failed to create app archive for %s", buildAppDirList.get(0)));
-
-        // build the archive list
-        String zipFile = String.format("%s/%s.zip", ARCHIVE_DIR, buildAppDirList.get(0));
-        archiveList.add(zipFile);
-      }
-    }
-
-
-    // Set additional environment variables for WIT
-    checkDirectory(WIT_BUILD_DIR);
-    Map<String, String> env = new HashMap<>();
-    env.put("WLSIMG_BLDDIR", WIT_BUILD_DIR);
-
-    // For k8s 1.16 support and as of May 6, 2020, we presently need a different JDK for these
-    // tests and for image tool. This is expected to no longer be necessary once JDK 11.0.8 or
-    // the next JDK 14 versions are released.
-    String witJavaHome = System.getenv("WIT_JAVA_HOME");
-    if (witJavaHome != null) {
-      env.put("JAVA_HOME", witJavaHome);
-    }
-
-    // build an image using WebLogic Image Tool
-    logger.info("Creating image {0} using model directory {1}", image, MODEL_DIR);
-    boolean result = createImage(
-        new WitParams()
-            .baseImageName(baseImageName)
-            .baseImageTag(baseImageTag)
-            .domainType(domainType)
-            .modelImageName(imageName)
-            .modelImageTag(imageTag)
-            .modelFiles(wdtModelList)
-            .modelArchiveFiles(archiveList)
-            .wdtModelOnly(true)
-            .wdtVersion(WDT_VERSION)
-            .env(env)
-            .redirect(true));
-
-    assertTrue(result, String.format("Failed to create the image %s using WebLogic Image Tool", image));
-
-    // Check image exists using docker images | grep image tag.
-    assertTrue(doesImageExist(imageTag),
-        String.format("Image %s does not exist", image));
-
-    logger.info("Image {0} are created successfully", image);
-    return image;
   }
 
   /**
@@ -1256,11 +1135,7 @@
     logger.info("Wait for the grafana pod is ready in namespace {0}", grafanaNamespace);
     withStandardRetryPolicy
         .conditionEvaluationListener(
-<<<<<<< HEAD
             condition -> logger.info("Waiting for grafana to be running in namespace {0} "
-=======
-            condition -> logger.info("Waiting for prometheus to be running in namespace {0} "
->>>>>>> f8193d3b
                     + "(elapsed time {1}ms, remaining time {2}ms)",
                 grafanaNamespace,
                 condition.getElapsedTimeInMS(),
