--- conflicted
+++ resolved
@@ -46,13 +46,8 @@
     // build an application archive using what is in resources/apps/APP_NAME
     boolean archiveBuilt = buildAppArchive(
         defaultAppParams()
-<<<<<<< HEAD
             .srcDirList(Collections.singletonList(APP_NAME)));
-    
-=======
-            .srcDir(APP_NAME));
 
->>>>>>> 725ec101
     assertThat(archiveBuilt)
         .as("Create an app archive")
         .withFailMessage("Failed to create app archive for " + APP_NAME)
