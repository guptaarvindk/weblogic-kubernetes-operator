--- conflicted
+++ resolved
@@ -3,13 +3,11 @@
 
 package oracle.weblogic.kubernetes.actions.impl;
 
-import java.util.Map;
 
 import io.kubernetes.client.openapi.ApiException;
 import io.kubernetes.client.openapi.models.V1Service;
 import oracle.weblogic.kubernetes.actions.impl.primitive.Kubernetes;
 
-import static oracle.weblogic.kubernetes.extensions.LoggedTest.logger;
 
 public class Service {
 
@@ -36,7 +34,17 @@
   }
 
   /**
-<<<<<<< HEAD
+   * Get namespaced service object.
+   *
+   * @param namespace name of the namespace in which to get the service
+   * @param serviceName name of the service object to get
+   * @return V1Service object if found, otherwise null
+   */
+  public static V1Service getNamespacedService(String namespace, String serviceName) {
+    return Kubernetes.getNamespacedService(namespace, serviceName);
+  }
+
+  /**
    * Get node port of a namespaced service given the channel name.
    *
    * @param namespace name of the namespace in which to get the service
@@ -47,50 +55,4 @@
   public static int getServiceNodePort(String namespace, String serviceName, String channelName) {
     return Kubernetes.getServiceNodePort(namespace, serviceName, channelName);
   }
-=======
-   * Get a Kubernetes Service.
-   *
-   * @param serviceName name of the Service
-   * @param label Map of key value pair with which the service is decorated with
-   * @param namespace name of namespace
-   * @return V1Service object if found otherwise null
-   */
-  public static V1Service getService(
-      String serviceName,
-      Map<String, String> label,
-      String namespace) {
-    V1Service v1Service;
-    try {
-      v1Service = Kubernetes.getService(serviceName, label, namespace);
-    } catch (ApiException apex) {
-      logger.severe(apex.getResponseBody());
-      return null;
-    }
-    return v1Service;
-  }
-
-  /**
-   * Returns NodePort of admin service.
-   *
-   * @param serviceName name of admin server service
-   * @param label key value pair with which the service is decorated with
-   * @param namespace the namespace in which to check for the service
-   * @return AdminNodePort of the Kubernetes service if exits else -1
-   */
-  public static int getAdminServiceNodePortString(
-      String serviceName,
-      Map<String, String> label,
-      String namespace) {
-
-    int adminNodePort = -1;
-    try {
-      adminNodePort = Kubernetes.getAdminServiceNodePort(serviceName, label, namespace);
-    } catch (ApiException apex) {
-      logger.severe(apex.getResponseBody());
-      return -1;
-    }
-    return adminNodePort;
-  }
-
->>>>>>> eb1e234b
-}+}
