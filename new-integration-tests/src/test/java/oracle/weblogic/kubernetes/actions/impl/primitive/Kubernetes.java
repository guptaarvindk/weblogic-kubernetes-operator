--- conflicted
+++ resolved
@@ -464,11 +464,7 @@
    * @return creationTimestamp from metadata section of the Pod
    * @throws ApiException if Kubernetes client API call fail
    */
-<<<<<<< HEAD
-  public static String getPodCreationTimestamp(String namespace, String labelSelector, String podName) 
-=======
   public static String getPodCreationTimestamp(String namespace, String labelSelector, String podName)
->>>>>>> 1b885832
       throws ApiException {
     DateTimeFormatter dtf = DateTimeFormat.forPattern("HHmmss");
     // DateTimeFormatter dtf = DateTimeFormat.forPattern("YYYYMMDDHHmmss");
