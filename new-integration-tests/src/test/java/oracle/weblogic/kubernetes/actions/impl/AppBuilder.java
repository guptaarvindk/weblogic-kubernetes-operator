--- conflicted
+++ resolved
@@ -57,11 +57,7 @@
     try {
       cleanupDirectory(ARCHIVE_SRC_DIR);
       checkDirectory(ARCHIVE_SRC_DIR);
-<<<<<<< HEAD
-      for (String item: params.srcDirList()) {
-=======
       for (String item : params.srcDirList()) {
->>>>>>> a8bded16
         copyFolder(
             APP_DIR + "/" + item, 
             ARCHIVE_SRC_DIR);
