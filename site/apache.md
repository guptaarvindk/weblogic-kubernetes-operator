
# Load balancing with the Apache HTTP Server

<<<<<<< HEAD
This page describes how to setup and start a Apache Web Server for load balancing inside a Kubernetes cluster. The configuration and startup can either be automatic when you create a domain using the WebLogic Operator's `create-weblogic-domain.sh` script, or manual if you have an existing WebLogic domain configuration.
=======
This document describes how to set up and start an Apache HTTP Server for load balancing inside a Kubernets cluster. The configuration and startup can be either automatic, when you create a domain using the WebLogic Operator's `create-weblogic-domain.sh` script, or manual, if you have an existing WebLogic domain configuration.
>>>>>>> 60ad7407

## Build the Docker image for the Apache HTTP Server

<<<<<<< HEAD
You need to build the Docker image for Apache Web Server that embeds the Oracle WebLogic Server Proxy Plugin.
=======
You need to build the Docker image for the Apache HTTP Server that embeds the Oracle WebLogic Server Proxy Plugin.
>>>>>>> 60ad7407

  1. Download and build the Docker image for the Apache HTTP Server with the 12.2.1.3.0 Oracle WebLogic Server Proxy Plugin.  See the instructions in [Apache HTTP Server with Oracle WebLogic Server Proxy Plugin on Docker](https://github.com/oracle/docker-images/tree/master/OracleWebLogic/samples/12213-webtier-apache).

<<<<<<< HEAD
  2. Tag your Docker image to `store/oracle/apache:12.2.1.3` using `docker tag` command.
=======
  2. Tag your Docker image, `store/oracle/apache:12.2.1.3`, using the `docker tag` command.
>>>>>>> 60ad7407

```

     $ docker tag 12213-apache:latest store/oracle/apache:12.2.1.3

```

For more information about the Apache plugin, see [Apache HTTP Server with Oracle WebLogic Server Proxy Plugin on Docker](https://docs.oracle.com/middleware/1213/webtier/develop-plugin/apache.htm#PLGWL395).

<<<<<<< HEAD
Once you have access to the Docker image of the Apache Web Server, you can go ahead follow the instructions below to setup and start Kubernetes resources for an Apache Web Server.
=======
After you have access to the Docker image of the Apache HTTP Server, you can follow the instructions below to set up and start the Kubernetes artifacts for the Apache HTTP Server.
>>>>>>> 60ad7407


## Use the Apache load balancer with a WebLogic domain created with the WebLogic Operator

For how to create a domain with the WebLogic Operator, please refer to [Creating a domain using the WebLogic Operator](creating-domain.md).

You need to configure the Apache HTTP Server as your load balancer for a WebLogic domain by setting the `loadBalancer` option to `APACHE` in the `create-weblogic-domain-inputs.yaml` (as shown below) when running the `create-weblogic-domain.sh` script to create a domain.

```

# Load balancer to deploy.  Supported values are: VOYAGER, TRAEFIK, APACHE, NONE

loadBalancer: APACHE

```

The `create-weblogic-domain.sh` script installs the Apache HTTP Server with the Oracle WebLogic Server Proxy Plugin into the Kubernetes *cluster*  in the same namespace as the *domain*.

The Apache HTTP Server will expose a `NodePort` that allows access to the load balancer from outside of the Kubernetes cluster.  The port is configured by setting `loadBalancerWebPort` in the `create-weblogic-domain-inputs.yaml` file.

```

# Load balancer web port

loadBalancerWebPort: 30305

```

Users can access an application from outside of the Kubernetes cluster by using `http://<host>:30305/<application-url>`.

### Use the default plugin WL module configuration

<<<<<<< HEAD
By default, the Apache Docker image supports a simple WebLogic server proxy plugin configuration for a single WebLogic domain with an admin server and a cluster. The `create-weblogic-domain.sh` script automatically customizes the default behavior based on your domain configuration by generating a customized Kubernetes resources yaml file for Apache named `weblogic-domain-apache.yaml`. The default setting only supports the type of load balancing that uses the root path ("/"). 

You can further customize the root path of the load balancer with `loadBalancerAppPrepath` property in the `create-weblogic-domain-inputs.yaml` file.
=======
By default, the Apache Docker image supports a simple WebLogic Server proxy plugin configuration for a single WebLogic domain with an Administration Server and a cluster. The `create-weblogic-domain.sh` script automatically customizes the default behavior based on your domain configuration. The default setting supports only the type of load balancing that uses the root path ("/"). You can further customize the root path of the load balancer with the `loadBalancerAppPrepath` property in the `create-weblogic-domain-inputs.yaml` file.
>>>>>>> 60ad7407

```

# Load balancer app prepath

loadBalancerAppPrepath: /weblogic

```

<<<<<<< HEAD
It is sometimes, but rarely, desirable to expose a WebLogic administrative host and port through a load balancer to a public network.  If this is needed, then, once the `weblogic-domain-apache.yaml` file is generated, you can customize exposure of the WebLogic admin admin host and port by uncommenting the `WEBLOGIC_HOST` and `WEBLOGIC_PORT` environment variables in the file.   If this files' resources have already been deployed (as happens automatically when running `create-weblogic-domain.sh`), one way to make the change is to delete the files' running Kubernetes resources via `kubectl delete -f weblogic-domain-apache.yaml`, and then deploy them again via `kubectl create -f weblogic-domain-apache.yaml`.

The user can then access an application from outside of the Kubernetes cluster via `http://<host>:30305/weblogic/<application-url>,` and, if the admin server host and port environment variables are uncommented below, an admin can access the admin console via `http://<host>:30305/console`.
=======
Users can then access an application from outside of the Kubernetes cluster by using `http://<host>:30305/weblogic/<application-url>,` and the administrator can access the Administration Console by using `http://<host>:30305/console`.
>>>>>>> 60ad7407

The generated Kubernetes YAML files look like the following, given the `domainUID`, "`domain1`".

Sample `weblogic-domain-apache.yaml` file for Apache HTTP Server deployment.

```

--

apiVersion: v1

kind: ServiceAccount

metadata:

  name: domain1-apache-webtier

  namespace: default

  labels:

    weblogic.domainUID: domain1

    weblogic.domainName: base_domain

    app: apache-webtier

---

kind: Deployment

apiVersion: extensions/v1beta1

metadata:

  name: domain1-apache-webtier

  namespace: default

  labels:

    weblogic.domainUID: domain1

    weblogic.domainName: base_domain

    app: apache-webtier

spec:

  replicas: 1

  selector:

    matchLabels:

      weblogic.domainUID: domain1

      weblogic.domainName: base_domain

      app: apache-webtier

  template:

    metadata:

      labels:

        weblogic.domainUID: domain1

        weblogic.domainName: base_domain

        app: apache-webtier

    spec:

      serviceAccountName: domain1-apache-webtier

      terminationGracePeriodSeconds: 60

      # volumes:

      # - name: "domain1-apache-webtier"

      #   hostPath:

      #     path: %LOAD_BALANCER_VOLUME_PATH%

      containers:

      - name: domain1-apache-webtier

        image: store/oracle/apache:12.2.1.3

        imagePullPolicy: Never

        # volumeMounts:

        # - name: "domain1-apache-webtier"

        #   mountPath: "/config"

        env:

          - name: WEBLOGIC_CLUSTER

            value: 'domain1-cluster-cluster-1:8001'

          - name: LOCATION

            value: '/weblogic'

          #- name: WEBLOGIC_HOST

          #  value: 'domain1-admin-server'

          #- name: WEBLOGIC_PORT

          #  value: '7001'

        readinessProbe:

          tcpSocket:

            port: 80

          failureThreshold: 1

          initialDelaySeconds: 10

          periodSeconds: 10

          successThreshold: 1

          timeoutSeconds: 2

        livenessProbe:

          tcpSocket:

            port: 80

          failureThreshold: 3

          initialDelaySeconds: 10

          periodSeconds: 10

          successThreshold: 1

          timeoutSeconds: 2

---

apiVersion: v1

kind: Service

metadata:

  name: domain1-apache-webtier

  namespace: default

  labels:

    weblogic.domainUID: domain1

    weblogic.domainName: base_domain

spec:

  type: NodePort

  selector:

    weblogic.domainUID: domain1

    weblogic.domainName: base_domain

    app: apache-webtier

  ports:

    - port: 80

      nodePort: 30305

      name: rest-https

```

Sample `weblogic-domain-apache-security.yaml` file for associated RBAC roles and role bindings.

```

---

kind: ClusterRole

apiVersion: rbac.authorization.k8s.io/v1beta1

metadata:

  name: domain1-apache-webtier

  labels:

    weblogic.domainUID: domain1

    weblogic.domainName: base_domain

rules:

  - apiGroups:

      - ""

    resources:

      - pods

      - services

      - endpoints

      - secrets

    verbs:

      - get

      - list

      - watch

  - apiGroups:

      - extensions

    resources:

      - ingresses

    verbs:

      - get

      - list

      - watch

---

kind: ClusterRoleBinding

apiVersion: rbac.authorization.k8s.io/v1beta1

metadata:

  name: domain1-apache-webtier

  labels:

    weblogic.domainUID: domain1

    weblogic.domainName: base_domain

roleRef:

  apiGroup: rbac.authorization.k8s.io

  kind: ClusterRole

  name: domain1-apache-webtier

subjects:

- kind: ServiceAccount

  name: domain1-apache-webtier

  namespace: default

```


Here are examples of the Kubernetes resources created by the WebLogic Operator:


```

NAME                            DESIRED   CURRENT   UP-TO-DATE   AVAILABLE   AGE

bash-4.2$ kubectl get all |grep apache

deploy/domain1-apache-webtier   1         1         1            1           2h


rs/domain1-apache-webtier-7b8b789797   1         1         1         2h


deploy/domain1-apache-webtier   1         1         1            1           2h


rs/domain1-apache-webtier-7b8b789797   1         1         1         2h



po/domain1-apache-webtier-7b8b789797-lm45z   1/1       Running   0          2h


svc/domain1-apache-webtier                      NodePort    10.111.114.67    <none>        80:30305/TCP      2h



bash-4.2$ kubectl get clusterroles |grep apache

domain1-apache-webtier                                                 2h



bash-4.2$ kubectl get clusterrolebindings |grep apache

domain1-apache-webtier                                    2h

```


### Use your own plugin WL module configuration


You can fine tune the behavior of the Apache plugin by providing your own Apache plugin configuration. You put your `custom_mod_wl_apache.conf` file in a local directory, for example, `<host-config-dir>` , and specify this location in the `create-weblogic-domain-inputs.yaml` file as follows:

```

# Docker volume path for APACHE

# By default, the VolumePath is empty, which will cause the volume mount be disabled

loadBalancerVolumePath: <host-config-dir>

```

<<<<<<< HEAD
After the `loadBalancerVolumePath` property is specified, the `create-weblogic-domain.sh` script will use the custom_mod_wl_apache.conf file in `<host-config-dir>` directory to replace what is in the Docker image.
=======
After the `loadBalancerVolumePath` property is specified, the `create-weblogic-domain.sh` script will use the `custom_mod_wl_apache.config` file in the `<host-config-dir>` directory to replace what is in the Docker image.
>>>>>>> 60ad7407

The generated YAML files will look similar except with un-commented entries like below:

```

      volumes:

      - name: "domain1-apache-webtier"

        hostPath:

          path: <host-config-dir>

      containers:

      - name: domain1-apache-webtier

        image: store/oracle/apache:12.2.1.3

        imagePullPolicy: Never

        volumeMounts:

        - name: "domain1-apache-webtier"

          mountPath: "/config"

```



## Use the Apache load balancer with a manually created WebLogic Domain

<<<<<<< HEAD
If your WebLogic domain is not created by the WebLogic Operator, you need to manually create and start all Kubernetes' resources for Apache Web Server.


  1. Create your own custom_mod_wl_apache.conf file, and put it in a local dir, say `<host-conf-dir>`. See the instructions in [Apache Web Server with Oracle WebLogic Server Proxy Plugin on Docker](https://docs.oracle.com/middleware/1213/webtier/develop-plugin/apache.htm#PLGWL395).

  2. Create the Apache deployment yaml file. See the example above. Note that you need to use the **volumes** and **volumeMounts** to mount `<host-config-dir>` in to `/config` directory inside the pod that runs Apache web tier. Note that the Apache Web Server needs to be in the same Kubernetes namespace as the WebLogic domains that it needs to access.

  3. Create a RBAC yaml file. See the example above

Note that you can choose to run one Apache Web Server to load balance to multiple domains/clusters inside the same Kubernetes cluster as long as the Apache Web Server and the domains are all in the same namespace.


=======
If your WebLogic domain is not created by the WebLogic Operator, you need to manually create and start all Kubernetes' artifacts for the Apache HTTP Server.
>>>>>>> 60ad7407


  1. Create your own `custom_mod_wl_apache.conf` file, and put it in a local directory, for example, `<host-conf-dir>`. See the instructions in [Apache Web Server with Oracle WebLogic Server Proxy Plugin on Docker](https://docs.oracle.com/middleware/1213/webtier/develop-plugin/apache.htm#PLGWL395).

  2. Create the Apache deployment YAML file. See the example above. Note that you need to use the **volumes** and **volumeMounts** to mount `<host-config-dir>` into the `/config` directory inside the pod that runs the Apache web tier. Note that the Apache HTTP Server needs to be in the same Kubernetes namespace as the WebLogic domain that it needs to access.

  3. Create a RBAC YAML file. See the example above.

Note that you can choose to run one Apache HTTP Server to balance the loads from multiple domains/clusters inside the same Kubernetes cluster, as long as the Apache HTTP Server and the domains are all in the same namespace.<|MERGE_RESOLUTION|>--- conflicted
+++ resolved
@@ -1,27 +1,15 @@
 
 # Load balancing with the Apache HTTP Server
 
-<<<<<<< HEAD
-This page describes how to setup and start a Apache Web Server for load balancing inside a Kubernetes cluster. The configuration and startup can either be automatic when you create a domain using the WebLogic Operator's `create-weblogic-domain.sh` script, or manual if you have an existing WebLogic domain configuration.
-=======
-This document describes how to set up and start an Apache HTTP Server for load balancing inside a Kubernets cluster. The configuration and startup can be either automatic, when you create a domain using the WebLogic Operator's `create-weblogic-domain.sh` script, or manual, if you have an existing WebLogic domain configuration.
->>>>>>> 60ad7407
+This document describes how to set up and start an Apache HTTP Server for load balancing inside a Kubernetes cluster. The configuration and startup can be either automatic, when you create a domain using the WebLogic Operator's `create-weblogic-domain.sh` script, or manual, if you have an existing WebLogic domain configuration.
 
 ## Build the Docker image for the Apache HTTP Server
 
-<<<<<<< HEAD
-You need to build the Docker image for Apache Web Server that embeds the Oracle WebLogic Server Proxy Plugin.
-=======
 You need to build the Docker image for the Apache HTTP Server that embeds the Oracle WebLogic Server Proxy Plugin.
->>>>>>> 60ad7407
 
   1. Download and build the Docker image for the Apache HTTP Server with the 12.2.1.3.0 Oracle WebLogic Server Proxy Plugin.  See the instructions in [Apache HTTP Server with Oracle WebLogic Server Proxy Plugin on Docker](https://github.com/oracle/docker-images/tree/master/OracleWebLogic/samples/12213-webtier-apache).
 
-<<<<<<< HEAD
-  2. Tag your Docker image to `store/oracle/apache:12.2.1.3` using `docker tag` command.
-=======
   2. Tag your Docker image, `store/oracle/apache:12.2.1.3`, using the `docker tag` command.
->>>>>>> 60ad7407
 
 ```
 
@@ -31,11 +19,7 @@
 
 For more information about the Apache plugin, see [Apache HTTP Server with Oracle WebLogic Server Proxy Plugin on Docker](https://docs.oracle.com/middleware/1213/webtier/develop-plugin/apache.htm#PLGWL395).
 
-<<<<<<< HEAD
-Once you have access to the Docker image of the Apache Web Server, you can go ahead follow the instructions below to setup and start Kubernetes resources for an Apache Web Server.
-=======
-After you have access to the Docker image of the Apache HTTP Server, you can follow the instructions below to set up and start the Kubernetes artifacts for the Apache HTTP Server.
->>>>>>> 60ad7407
+After you have access to the Docker image of the Apache HTTP Server, you can follow the instructions below to set up and start the Kubernetes resources for the Apache HTTP Server.
 
 
 ## Use the Apache load balancer with a WebLogic domain created with the WebLogic Operator
@@ -68,13 +52,7 @@
 
 ### Use the default plugin WL module configuration
 
-<<<<<<< HEAD
-By default, the Apache Docker image supports a simple WebLogic server proxy plugin configuration for a single WebLogic domain with an admin server and a cluster. The `create-weblogic-domain.sh` script automatically customizes the default behavior based on your domain configuration by generating a customized Kubernetes resources yaml file for Apache named `weblogic-domain-apache.yaml`. The default setting only supports the type of load balancing that uses the root path ("/"). 
-
-You can further customize the root path of the load balancer with `loadBalancerAppPrepath` property in the `create-weblogic-domain-inputs.yaml` file.
-=======
-By default, the Apache Docker image supports a simple WebLogic Server proxy plugin configuration for a single WebLogic domain with an Administration Server and a cluster. The `create-weblogic-domain.sh` script automatically customizes the default behavior based on your domain configuration. The default setting supports only the type of load balancing that uses the root path ("/"). You can further customize the root path of the load balancer with the `loadBalancerAppPrepath` property in the `create-weblogic-domain-inputs.yaml` file.
->>>>>>> 60ad7407
+By default, the Apache Docker image supports a simple WebLogic Server proxy plugin configuration for a single WebLogic domain with an Administration Server and a cluster. The `create-weblogic-domain.sh` script automatically customizes the default behavior based on your domain configuration by generating a customized Kubernetes resources yaml file for Apache named `weblogic-domain-apache.yaml`. The default setting supports only the type of load balancing that uses the root path ("/"). You can further customize the root path of the load balancer with the `loadBalancerAppPrepath` property in the `create-weblogic-domain-inputs.yaml` file.
 
 ```
 
@@ -84,13 +62,9 @@
 
 ```
 
-<<<<<<< HEAD
 It is sometimes, but rarely, desirable to expose a WebLogic administrative host and port through a load balancer to a public network.  If this is needed, then, once the `weblogic-domain-apache.yaml` file is generated, you can customize exposure of the WebLogic admin admin host and port by uncommenting the `WEBLOGIC_HOST` and `WEBLOGIC_PORT` environment variables in the file.   If this files' resources have already been deployed (as happens automatically when running `create-weblogic-domain.sh`), one way to make the change is to delete the files' running Kubernetes resources via `kubectl delete -f weblogic-domain-apache.yaml`, and then deploy them again via `kubectl create -f weblogic-domain-apache.yaml`.
 
-The user can then access an application from outside of the Kubernetes cluster via `http://<host>:30305/weblogic/<application-url>,` and, if the admin server host and port environment variables are uncommented below, an admin can access the admin console via `http://<host>:30305/console`.
-=======
-Users can then access an application from outside of the Kubernetes cluster by using `http://<host>:30305/weblogic/<application-url>,` and the administrator can access the Administration Console by using `http://<host>:30305/console`.
->>>>>>> 60ad7407
+Users can then access an application from outside of the Kubernetes cluster by using `http://<host>:30305/weblogic/<application-url>,` and, if the WebLogic administration server host and port environment variables are uncommented below, an adminstrator can access the Administration Console via `http://<host>:30305/console`.
 
 The generated Kubernetes YAML files look like the following, given the `domainUID`, "`domain1`".
 
@@ -434,11 +408,7 @@
 
 ```
 
-<<<<<<< HEAD
-After the `loadBalancerVolumePath` property is specified, the `create-weblogic-domain.sh` script will use the custom_mod_wl_apache.conf file in `<host-config-dir>` directory to replace what is in the Docker image.
-=======
-After the `loadBalancerVolumePath` property is specified, the `create-weblogic-domain.sh` script will use the `custom_mod_wl_apache.config` file in the `<host-config-dir>` directory to replace what is in the Docker image.
->>>>>>> 60ad7407
+After the `loadBalancerVolumePath` property is specified, the `create-weblogic-domain.sh` script will use the `custom_mod_wl_apache.conf` file in `<host-config-dir>` directory to replace what is in the Docker image.
 
 The generated YAML files will look similar except with un-commented entries like below:
 
@@ -472,22 +442,7 @@
 
 ## Use the Apache load balancer with a manually created WebLogic Domain
 
-<<<<<<< HEAD
-If your WebLogic domain is not created by the WebLogic Operator, you need to manually create and start all Kubernetes' resources for Apache Web Server.
-
-
-  1. Create your own custom_mod_wl_apache.conf file, and put it in a local dir, say `<host-conf-dir>`. See the instructions in [Apache Web Server with Oracle WebLogic Server Proxy Plugin on Docker](https://docs.oracle.com/middleware/1213/webtier/develop-plugin/apache.htm#PLGWL395).
-
-  2. Create the Apache deployment yaml file. See the example above. Note that you need to use the **volumes** and **volumeMounts** to mount `<host-config-dir>` in to `/config` directory inside the pod that runs Apache web tier. Note that the Apache Web Server needs to be in the same Kubernetes namespace as the WebLogic domains that it needs to access.
-
-  3. Create a RBAC yaml file. See the example above
-
-Note that you can choose to run one Apache Web Server to load balance to multiple domains/clusters inside the same Kubernetes cluster as long as the Apache Web Server and the domains are all in the same namespace.
-
-
-=======
-If your WebLogic domain is not created by the WebLogic Operator, you need to manually create and start all Kubernetes' artifacts for the Apache HTTP Server.
->>>>>>> 60ad7407
+If your WebLogic domain is not created by the WebLogic Operator, you need to manually create and start all Kubernetes' resources for the Apache HTTP Server.
 
 
   1. Create your own `custom_mod_wl_apache.conf` file, and put it in a local directory, for example, `<host-conf-dir>`. See the instructions in [Apache Web Server with Oracle WebLogic Server Proxy Plugin on Docker](https://docs.oracle.com/middleware/1213/webtier/develop-plugin/apache.htm#PLGWL395).
