#!/bin/bash
# Copyright 2017, 2018, Oracle Corporation and/or its affiliates. All rights reserved.
# Licensed under the Universal Permissive License v 1.0 as shown at http://oss.oracle.com/licenses/upl.

# ---------------------------------------------------------
# Oracle WebLogic Kubernetes Operator Acceptance Test Suite
# ---------------------------------------------------------
#
# -----------------
# Summary and Usage
# -----------------
#
# This script builds the operator, runs a series of acceptance tests,
# and archives the results into tar.gz files upon completion.
#
# It currently runs in three modes, "Wercker", "Jenkins",
# and "standalone" Oracle Linux, where the mode is controlled by
# the WERCKER and JENKINS environment variables described below.
# The default is "standalone".
#
# Steps to run this script:
#
#   (1) set the optional env vars described below
#   (2) call "cleanup.sh" (more on cleanup below)
#   (3) call "run.sh" without any parameters
#
# A succesfull run will have a trace statement with the
# words 'Acceptance Test Suite Completed' and have
# an exit status of 0.
#
# A failed run will have a trace statement with the
# word 'FAIL', and a non-zero exit status.
#
# -------------------------
# Test Cleanup (cleanup.sh)
# -------------------------
#
# To cleanup before or after a run, set the RESULT_ROOT and PV_ROOT
# env vars that are described below to the same values that were
# used when calling run.sh, and then call "cleanup.sh".
#
# Cleanup deletes test temporary files, test PV directories, and
# test kubernetes artifacts (such as pods, services, secrets, etc). 
# It will not delete the aforementioned tar.gz archive files
# which run.sh creates after a run completes or fails.
#
# -----------------------
# Logging Levels & Output
# -----------------------
#
# The test has different levels of logging verboseness.  Output that begins with:
#
#   - ##TEST_INFO   -  is very concise (one line per test (either PASS or FAIL)).
#   - [timestamp]   -  is concise.
#   - +             -  is verbose.
#   - Anything else -  is semi-verbose.
#
# By default stand-alone mode copies all output (verbose included)
# to /tmp/test_suite.out, and echos non-verbose output to stdout.  Jenkins
# and Wercker modes similarly only echo non-verbose output to stdout by
# default, but they do not copy output to /tmp/test_suite.out.
#
# To echo verbose output to stdout, set VERBOSE to true (see VERBOSE
# env var setting below).
#
# ------------------------
# Test Settings (Env Vars)
# ------------------------
#
# This script accepts optional env var overrides:
#
#   RESULT_ROOT    The root directory to use for the tests temporary files.
#                  See "Directory Configuration and Structure" below for
#                  defaults and a detailed description of test directories.
#
#   PV_ROOT        The root directory on the kubernetes cluster
#                  used for persistent volumes.
#                  See "Directory Configuration and Structure" below for
#                  defaults and a detailed description of test directories.
#
#   VERBOSE        Set to 'true' to echo verbose output to stdout.
#                  Default is 'false'.
#
#   QUICKTEST      When set to "true", limits testing to a subset of
#                  of the tests.
#
#   WERCKER        Set to true if invoking from Wercker, set
#                  to false or "" if running stand-alone or from Jenkins.
#                  Default is "".
#
#   JENKINS        Set to true if invoking from Jenkins, set
#                  to false or "" if running stand-alone or from Wercker.
#                  Default is "".
#
#   NODEPORT_HOST  DNS name of a Kubernetes worker node.  
#                  Default is the local host's hostname.
#
#   JVM_ARGS       JVM_ARGS to pass to WebLogic Servers.
#                  Default is "-Dweblogic.StdoutDebugEnabled=false".
#
#   BRANCH_NAME    Git branch name.
#                  Default is determined by calling 'git branch'.
#
# The following additional overrides are currently only used when
# WERCKER=true:
#
#   IMAGE_TAG_OPERATOR   Docker image tag for operator.
#                        Default generated based off the BRANCH_NAME.
#
#   IMAGE_NAME_OPERATOR  Docker image name for operator.
#                        Default is wlsldi-v2.docker.oraclecorp.com/weblogic-operator
#
#   IMAGE_PULL_POLICY_OPERATOR   Default 'Never'.
#   IMAGE_PULL_SECRET_OPERATOR   Default ''.
#   WEBLOGIC_IMAGE_PULL_SECRET_NAME   Default ''.
#
# -------------------------------------
# Directory configuration and structure
# -------------------------------------
#
#  Main external env vars:
#
#      RESULT_ROOT   Root path for local test files.
#      PV_ROOT       Root NFS path behind PV/C directories.  This must have permissions
#                    suitable for WL pods to add files (default UID 1000 group ???)
#
#  Defaults for RESULT_ROOT & PV_ROOT:
#
#      Test Mode    RESULT_ROOT                         PV_ROOT   Where Initialized
#      -----------  ----------------------------------  -------   ------------------
#      stand-alone  /scratch/$USER/wl_k8s_test_results  <--same   run.sh/cleanup.sh defaults
#      Jenkins      /scratch/k8s_dir                    <--same   deploy.sh - which calls run.sh
#      Wercker      /tmp/inttest                        /scratch  wercker.yml - which calls run.sh/cleanup.sh
#
#  'Physical' subdirectories created by test:
#
#      Local tmp files:      RESULT_ROOT/acceptance_test_tmp/...
#
#      PV dirs K8S NFS:      PV_ROOT/acceptance_test_pv/domain-${domain_uid}-storage/...
#
#      Archives of above:    PV_ROOT/acceptance_test_pv_archive/...
#                            RESULT_ROOT/acceptance_test_tmp_archive/...
#
#  'Logical' to 'Physical' K8S PV/PVC mappings:
#
#                   'Logical'     'Actual'
#      job.sh job:  /scratch <--> PV_ROOT on K8S machines
#      domain pod:  /shared  <--> PV_ROOT/acceptance_test_pv/persistentVolume-${domain_uid} on K8S machines
#
# ----------------------------------------------
# Instructions for adding a new acceptance test: 
# ----------------------------------------------
#
#   *  Must define as a function with a name prefix of "test_".
#   *  Must be called from the test_suite function.
#   *  Must not call another test.
#
#   *  Mark the entry and exit of each test as follows:
#
#         - First call in test must be 
#               'declare_new_test <version> <optional description - no spaces>*'
#
#         - The test function name and its declare_new_test args must together form
#           a unique string that stays the same between runs
#           (typically 'declare_new_test 1 "$@"' is sufficient).
#
#         - Last call in test must be either 'declare_test_pass' or 'fail' (more on 'fail' below).
#
#   *  Fail tests using the 'fail' function.  Calling fail fails the current test and
#      exits the entire acceptance test.  fail can be called from nested functions.
#
#   *  Use the 'trace' function for less verbose tracing.
#
#   *  For verbose tracing, do not use trace (use echo or some-such) and
#      prepend each line with a "+".  (The '+' helps down-stream callers filter
#      out verbose tracing.)
#
#   *  Helper functions that check state should be named starting with "verify_"
#      or "confirm_" and should call 'fail' on a failure.
#
#   *  If a test needs a new operator or domain, add it via a 'op_define' 
#      or 'dom_define' call at the beginning of the test_suite fn, reference
#      it using its 'key', and retrieve its values using 'op_get' or 'dom_get'.
#

# Test utilities

function processJson {
    python -c "
import sys, json
j=json.load(sys.stdin)
$1
"
}

# Test tracing and failure handling
#
#   declare_new_test             - call this at beginning of each test fn
#   declare_new_test_from_trap   - call this at ctrl-c interrupt trap
#   declare_test_pass            - call at the end of test that passes
#   trace                        - trace
#   fail                         - fail a test and exit
#
#    NOTES: The declare_new_test calls must generate a unique TEST_ID
#           that stays the same between runs.  If the same
#           test is run twice, it must use different params
#           in order to generate a different description.
#
#           Calling declare_new_test before a previous declare passes or fails
#           generates a fail.
#             
#   Related:
#     declare_test_fail            - report test failed, called by 'fail'
#     state_dump                   - dump current state to files 
#                                    called by 'fail' and at end of the run
#     archive.sh                   - tar.gz all results, called by state_dump
#     ctrl_c                       - traps users ctrl-c interrupt and calls fail
#

#
# declare_reset
#   - implicitly called from a declare_test_pass or declare_test_fail
#   - must also call at start of the run
#   - resets TEST_ID and TEST_VERSION to a well known NULL value
#
function declare_reset {
  export TEST_VERSION="NULL"
  export TEST_ID="NULL"
}

#
# declare_test_trace PASS|FAIL|START [echo]
#   - internal helper
#   - generates trace with contents ##TEST_INFO:${GIT_ABBREVIATED_COMMIT_HASH}:${TEST_ID}:${TEST_VERSION}:${1}##
#   - also echos same if 'echo' passed as the second parameter
#
function declare_test_trace {
  local GIT_ABBREVIATED_COMMIT_HASH="${WERCKER_GIT_COMMIT:-`git log --pretty=format:%h -n 1`}"
  local str="##TEST_INFO:${GIT_ABBREVIATED_COMMIT_HASH}:${TEST_ID}:${TEST_VERSION}:${1}##"
  trace "$str"
  if [ "$2" = echo ]; then
    echo "$str"
  fi
}

#
# declare_new_test <version> [<testargs...>]
#   - must call at beginning of each test
#   - sets TEST_VERSION according to $1
#   - sets TEST_ID based on caller's fn name and <testargs...>
#   - pairs with a subsequent call to 'declare_test_pass' or 'fail'
#   - fails if previous test did not call declare_test_pass or fail
#
function declare_new_test {
  if [ "$#" -eq 0 ] ; then
    fail "Missing argument(s). Expected <version> [<testargs...>]"
  fi

  if [ ! "$TEST_VERSION" = "NULL" ]; then
    fail "New test declared before previous test failed.  Previous TEST_ID=$TEST_ID"
  fi

  export TEST_VERSION="${1}"
  export TEST_ID="${FUNCNAME[1]}"
  shift
  while [ ! "$1" = "" ]; do
    export TEST_ID="${TEST_ID}.${1}"
    shift
  done

  declare_test_trace START
}

# 
# declare_new_test_from_trap <version> <testname>
#   - call only from a trap that's about to call fail
#   - the trap obliterates exports like TEST_VERSION and TEST_ID, so we need to set them to something logical.
#
function declare_new_test_from_trap {
  export TEST_VERSION="${1?}"
  export TEST_ID="${2?}"
}

# declare_test_fail
#   - do not call this directly from a test
#   - implicitly called from fail
#   - pairs with an earlier call to declare_new_test
#
function declare_test_fail {
  # the primary reason for this method is to echo the test failure in a special
  # format:  ##TEST_INFO:commitID:testID:testVersion:FAIL##
  declare_test_trace FAIL echo
  declare_reset
}

#
# declare_test_pass
#   - must call at the end of each test
#   - pairs with an earlier call to declare_new_test
#
function declare_test_pass {
  # the primary reason for this method is to echo the test pass in a special
  # format:  ##TEST_INFO:commitID:testID:testVersion:PASS##
  if [ "$TEST_VERSION" = "NULL" -o "$TEST_VERSION" = "" ]; then
    fail "No current test."
  fi

  declare_test_trace PASS echo
  declare_reset
}

# 
# trace <message>
#
function trace {
  #Date reported in same format as oper-log for easier correlation.  01-22-2018T21:49:01
  #See also a similar echo in function fail
  echo "[`date '+%m-%d-%YT%H:%M:%S'`] [secs=$SECONDS] [test=$TEST_ID] [fn=${FUNCNAME[1]}]: ""$@"
}

# 
# state_dump <dir-suffix>
#   - called at the end of a run, and from fail
#   - places k8s logs, descriptions, etc in directory $RESULT_DIR/state-dump-$1
#   - calls archive.sh on RESULT_DIR locally, and on PV_ROOT via a job
#   - IMPORTANT: this method must never call fail (since it is called from fail)
#   - IMPORTANT: this method should not rely on exports 
#
function state_dump {
  if [ -z "$RESULT_DIR" ]; then
     # exports can apparently be lost when the trap catches a ^C
     trace Exports have been lost.  Trying to recreate.

     local RESULT_DIR="`cat /tmp/test_suite.result_root`/acceptance_test_tmp"
     local PV_ROOT="`cat /tmp/test_suite.pv_root`"
     local PROJECT_ROOT="`cat /tmp/test_suite.project_root`"
     local SCRIPTPATH="$PROJECT_ROOT/src/integration-tests/bash"

     if [ ! -d "$RESULT_DIR" ]; then
        trace State dump exiting early.  RESULT_DIR \"$RESULT_DIR\" does not exist or is not a directory.
        return
     fi
  fi
  local DUMP_DIR=$RESULT_DIR/state-dump-${1:?}
  trace Starting state dump.   Dumping state to directory ${DUMP_DIR}

  mkdir -p ${DUMP_DIR}

  # Test output is captured to ${TESTOUT} when run.sh is run stand-alone
  if [ -f ${TESTOUT:-NoSuchFile.out} ]; then
      trace Copying ${TESTOUT} to ${DUMP_DIR}/test_suite.out
      cp ${TESTOUT} ${DUMP_DIR}/test_suite.out
  fi
  
  # dumping kubectl state
  #   get domains is in its own command since this can fail if domain CRD undefined

  trace Dumping kubectl gets to kgetmany.out and kgetdomains.out in ${DUMP_DIR}
  kubectl get all,crd,cm,pv,pvc,ns,roles,rolebindings,clusterroles,clusterrolebindings,secrets --show-labels=true --all-namespaces=true 2>&1 > ${DUMP_DIR}/kgetmany.out 2>&1
  kubectl get domains --show-labels=true --all-namespaces=true 2>&1 > ${DUMP_DIR}/kgetdomains.out 2>&1

  # Get all pod logs and redirect/copy to files 

  set +x
  local namespaces="`kubectl get namespaces | egrep -v -e "(STATUS|kube)" | awk '{ print $1 }'`"
  set -x

  local namespace
  trace "Copying logs and describes to pod-log.NAMESPACE.PODNAME and pod-describe.NAMESPACE.PODNAME in ${DUMP_DIR}"
  for namespace in $namespaces; do
    set +x
    local pods="`kubectl get pods -n $namespace --ignore-not-found | egrep -v -e "(STATUS)" | awk '{print $1}'`"
    set -x
    local pod
    for pod in $pods; do
      local logfile=${DUMP_DIR}/pod-log.${namespace}.${pod}
      local descfile=${DUMP_DIR}/pod-describe.${namespace}.${pod}
      kubectl log $pod -n $namespace > $logfile 2>&1
      kubectl describe pod $pod -n $namespace > $descfile 2>&1
    done
  done

  # use a job to archive PV, /scratch mounts to PV_ROOT in the K8S cluster
  trace "Archiving pv directory using a kubernetes job.  Look for it on k8s cluster in $PV_ROOT/acceptance_test_pv_archive"
  local outfile=${DUMP_DIR}/archive_pv_job.out
  $SCRIPTPATH/job.sh "/scripts/archive.sh /scratch/acceptance_test_pv /scratch/acceptance_test_pv_archive" > ${outfile} 2>&1
  if [ "$?" = "0" ]; then
     trace Job complete.
  else
     trace Job failed.  See ${outfile}.
  fi

  # now archive all the local test files
  $SCRIPTPATH/archive.sh "${RESULT_DIR}" "${RESULT_DIR}_archive"

  trace Done with state dump
}


# 
# fail <message>
#    - report the message, fail the run, and exit the script
#    - calls state_dump (which calls archive)
#
function fail {
  set +x
  #See also a similar echo in function trace
  echo "[`date '+%m-%d-%YT%H:%M:%S'`] [secs=$SECONDS] [test=$TEST_ID] [fn=${FUNCNAME[1]}]: [FAIL] ""$@"

  #echo current test failure in a special format
  declare_test_fail

  echo "Stack trace:"
  local deptn=${#FUNCNAME[@]}
  local i
  for ((i=1; i<$deptn; i++)); do
      local func="${FUNCNAME[$i]}"
      local line="${BASH_LINENO[$((i-1))]}"
      local src="${BASH_SOURCE[$((i-1))]}"
      printf '%*s' $i '' # indent
      echo "at: $func(), $src, line $line"
  done

  state_dump fail
  
  echo "[`date '+%m-%d-%YT%H:%M:%S'`] [secs=$SECONDS] [test=$TEST_ID] [fn=${FUNCNAME[1]}]: [FAIL] Exiting with status 1"

  exit 1
}

trap ctrl_c INT

function ctrl_c() {
    declare_new_test_from_trap 1 run_aborted_with_ctrl_c
    # disable the trap:
    trap - INT
    fail "Trapped CTRL-C"
}

function clean_jenkins {
    trace Cleaning.
    /usr/local/packages/aime/ias/run_as_root "${SCRIPTPATH}/clean_docker_k8s.sh -y"
}

function setup_jenkins {
    trace Setting up.
    /usr/local/packages/aime/ias/run_as_root "sh ${SCRIPTPATH}/install_docker_k8s.sh -y -u wls -v ${K8S_VERSION}"
    set +x
    . ~/.dockerk8senv
    set -x
    id

    trace "Pull and tag the images we need"

    docker login -u teamsldi_us@oracle.com -p $docker_pass  wlsldi-v2.docker.oraclecorp.com
    docker images

    docker pull wlsldi-v2.docker.oraclecorp.com/store-weblogic-12.2.1.3:latest
    docker tag wlsldi-v2.docker.oraclecorp.com/store-weblogic-12.2.1.3:latest store/oracle/weblogic:12.2.1.3

    docker pull wlsldi-v2.docker.oraclecorp.com/store-serverjre-8:latest
    docker tag wlsldi-v2.docker.oraclecorp.com/store-serverjre-8:latest store/oracle/serverjre:8

    # create a docker image for the operator code being tested
    docker build -t "${IMAGE_NAME_OPERATOR}:${IMAGE_TAG_OPERATOR}" --no-cache=true .

    docker images
}

# setup_local is for arbitrary dev hosted linux - it assumes docker & k8s are already installed
function setup_local {
  trace "Pull and tag the images we need"

  docker pull wlsldi-v2.docker.oraclecorp.com/store-weblogic-12.2.1.3:latest
  docker tag wlsldi-v2.docker.oraclecorp.com/store-weblogic-12.2.1.3:latest store/oracle/weblogic:12.2.1.3

  docker pull wlsldi-v2.docker.oraclecorp.com/store-serverjre-8:latest
  docker tag wlsldi-v2.docker.oraclecorp.com/store-serverjre-8:latest store/oracle/serverjre:8

}

function create_image_pull_secret_jenkins {

    trace "Creating Secret"
    kubectl create secret docker-registry wlsldi-secret  \
    --docker-server=wlsldi-v2.docker.oraclecorp.com \
    --docker-username=teamsldi_us@oracle.com \
    --docker-password=$docker_pass \
    --docker-email=teamsldi_us@oracle.com 2>&1 | sed 's/^/+' 2>&1

    trace "Checking Secret"
    local SECRET="`kubectl get secret wlsldi-secret | grep wlsldi | wc | awk ' { print $1; }'`"
    if [ "$SECRET" != "1" ]; then
        fail 'secret wlsldi-secret was not created successfully'
    fi

}

# op_define OP_KEY NAMESPACE TARGET_NAMESPACES EXTERNAL_REST_HTTPSPORT
#   sets up table of operator values.
#
# op_get    OP_KEY
#   gets an operator value
#
# op_echo   OP_KEY
#   lists the values
#
# Usage example:
#   op_define myop mynamespace ns1,ns2 34007
#   opkey="myop"
#   echo Defined operator $opkey with `op_echo $opkey`
#   local nspace="`op_get $opkey NAMESPACE`"
#

function op_define {
    if [ "$#" != 4 ] ; then
      fail "requires 4 parameters: OP_KEY NAMESPACE TARGET_NAMESPACES EXTERNAL_REST_HTTPSPORT"
    fi
    local opkey="`echo \"${1?}\" | sed 's/-/_/g'`"
    eval export OP_${opkey}_NAMESPACE="$2"
    eval export OP_${opkey}_TARGET_NAMESPACES="$3"
    eval export OP_${opkey}_EXTERNAL_REST_HTTPSPORT="$4"

    # generated TMP_DIR for operator = $USER_PROJECTS_DIR/weblogic-operators/$NAMESPACE :
    eval export OP_${opkey}_TMP_DIR="$USER_PROJECTS_DIR/weblogic-operators/$2"

    #verbose tracing starts with a +
    op_echo_all $1 | sed 's/^/+/'

    trace Defined operator ${1}.
}

function op_get {
    local opkey="`echo \"${1?}\" | sed 's/-/_/g'`"
    eval "echo \${OP_${opkey}_${2?}}"
}

function op_echo_all {
    local opkey="`echo \"${1?}\" | sed 's/-/_/g'`"
    env | grep "^OP_${opkey}_"
}

function deploy_operator {
    if [ "$#" != 1 ] ; then
      fail "requires 1 parameter: opkey"
    fi

    local opkey=${1}
    local NAMESPACE="`op_get $opkey NAMESPACE`"
    local TARGET_NAMESPACES="`op_get $opkey TARGET_NAMESPACES`"
    local EXTERNAL_REST_HTTPSPORT="`op_get $opkey EXTERNAL_REST_HTTPSPORT`"
    local TMP_DIR="`op_get $opkey TMP_DIR`"

    trace 'customize the yaml'
    local inputs="$TMP_DIR/create-weblogic-operator-inputs.yaml"
    mkdir -p $TMP_DIR
    cp $PROJECT_ROOT/kubernetes/create-weblogic-operator-inputs.yaml $inputs

    trace 'customize the inputs yaml file to use our pre-built docker image'
    sed -i -e "s|\(weblogicOperatorImagePullPolicy:\).*|\1${IMAGE_PULL_POLICY_OPERATOR}|g" $inputs
    sed -i -e "s|\(weblogicOperatorImage:\).*|\1${IMAGE_NAME_OPERATOR}:${IMAGE_TAG_OPERATOR}|g" $inputs
    if [ -n "${IMAGE_PULL_SECRET_OPERATOR}" ]; then
      sed -i -e "s|#weblogicOperatorImagePullSecretName:.*|weblogicOperatorImagePullSecretName: ${IMAGE_PULL_SECRET_OPERATOR}|g" $inputs
    fi
    trace 'customize the inputs yaml file to generate a self-signed cert for the external Operator REST https port'
    sed -i -e "s|\(externalRestOption:\).*|\1SELF_SIGNED_CERT|g" $inputs
    sed -i -e "s|\(externalSans:\).*|\1DNS:${NODEPORT_HOST}|g" $inputs
    trace 'customize the inputs yaml file to set the java logging level to FINER'
    sed -i -e "s|\(javaLoggingLevel:\).*|\1FINER|g" $inputs
    sed -i -e "s|\(externalRestHttpsPort:\).*|\1${EXTERNAL_REST_HTTPSPORT}|g" $inputs
    trace 'customize the inputs yaml file to add test namespace' 
    sed -i -e "s/^namespace:.*/namespace: ${NAMESPACE}/" $inputs
    sed -i -e "s/^targetNamespaces:.*/targetNamespaces: ${TARGET_NAMESPACES}/" $inputs
    sed -i -e "s/^serviceAccount:.*/serviceAccount: weblogic-operator/" $inputs

    local outfile="${TMP_DIR}/create-weblogic-operator.sh.out"
    trace "Run the script to deploy the weblogic operator, see \"$outfile\" for tracking."
    sh $PROJECT_ROOT/kubernetes/create-weblogic-operator.sh -i $inputs -o $USER_PROJECTS_DIR > ${outfile} 2>&1
    if [ "$?" = "0" ]; then
       # Prepend "+" to detailed debugging to make it easy to filter out
       cat ${outfile} | sed 's/^/+/g'
       trace Script complete.
    else
       cat ${outfile}
       fail Script failed.
    fi

    # Prepend "+" to detailed debugging to make it easy to filter out
    echo 'weblogic-operator.yaml contents:' 2>&1 | sed 's/^/+/' 2>&1
    cat $TMP_DIR/weblogic-operator.yaml 2>&1 | sed 's/^/+/' 2>&1
    echo 2>&1 | sed 's/^/+/' 2>&1

    trace "Checking the operator pods"
    #TODO It looks like this code isn't checking if REPLICA_SET, POD_TEMPLATE, and POD have expected values, is that intentional?
    local namespace=$NAMESPACE
    local REPLICA_SET=`kubectl describe deploy weblogic-operator -n ${namespace} | grep NewReplicaSet: | awk ' { print $2; }'`
    local POD_TEMPLATE=`kubectl describe rs ${REPLICA_SET} -n ${namespace} | grep ^Name: | awk ' { print $2; } '`
    local POD=`kubectl get pods -n ${namespace} | grep $POD_TEMPLATE | awk ' { print $1; } '`

    trace "Checking image for pod $POD"
    local IMAGE=`kubectl describe pod $POD -n ${namespace} | grep "Image:" | awk ' { print $2; } '`
    if [ "$IMAGE" != "${IMAGE_NAME_OPERATOR}:${IMAGE_TAG_OPERATOR}" ]; then
        fail "pod image should be ((${IMAGE_NAME_OPERATOR}:${IMAGE_TAG_OPERATOR})) but image is ((${IMAGE}))"
    fi

}

function test_first_operator {
    declare_new_test 1 "$@"
    if [ "$#" != 1 ] ; then
      fail "requires 1 parameter: opkey"
    fi
    local OP_KEY=${1}
    deploy_operator $OP_KEY
    verify_no_domain_via_oper_rest $OP_KEY
    declare_test_pass
}


# Create another operator in a new namespace named after the operator, managing a new namespace
# the specified existing domain should not be affacted
function test_second_operator {
    declare_new_test 1 "$@"
    if [ "$#" != 2 ] ; then
      fail "requires 2 parameters: new_opkey dom_key_for_existing_domain"
    fi
    local OP_KEY="${1}"
    local DOM_KEY="${2}"
    deploy_operator $OP_KEY
    verify_domain $DOM_KEY
    declare_test_pass
}

<<<<<<< HEAD
# dom_define   DOM_KEY OP_KEY NAMESPACE DOMAIN_UID STARTUP_CONTROL WL_CLUSTER_NAME WLCLUSTER_TYPE MS_BASE_NAME ADMIN_PORT ADMIN_WLST_PORT ADMIN_NODE_PORT MS_PORT LOAD_BALANCER_WEB_PORT LOAD_BALANCER_ADMIN_PORT
=======
# dom_define   DOM_KEY OP_KEY NAMESPACE DOMAIN_UID STARTUP_CONTROL WL_CLUSTER_NAME MS_BASE_NAME ADMIN_PORT ADMIN_WLST_PORT ADMIN_NODE_PORT MS_PORT LOAD_BALANCER_WEB_PORT LOAD_BALANCER_DASHBOARD_PORT
>>>>>>> 9bb46ba0
#   Sets up a table of domain values:  all of the above, plus TMP_DIR which is derived.
#
# dom_get      DOM_KEY <value>
#   Gets a domain value.
#
# dom_echo_all DOM_KEY
#   Lists domain values for the given key.
#
# Usage example:
#   dom_define mydom default domain1 cluster-1 managed-server 7001 30012 30701 8001 30305 30315
#   local DOM_KEY=mydom
#   local nspace="`dom_get $DOM_KEY NAMESPACE`"
#   echo Defined operator $opkey with `dom_echo_all $DOM_KEY`
#
function dom_define {
<<<<<<< HEAD
    if [ "$#" != 14 ] ; then
      fail "requires 14 parameters: DOM_KEY OP_KEY NAMESPACE DOMAIN_UID STARTUP_CONTROL WL_CLUSTER_NAME WL_CLUSTER_TYPE MS_BASE_NAME ADMIN_PORT ADMIN_WLST_PORT ADMIN_NODE_PORT MS_PORT LOAD_BALANCER_WEB_PORT LOAD_BALANCER_ADMIN_PORT"
=======
    if [ "$#" != 13 ] ; then
      fail "requires 13 parameters: DOM_KEY OP_KEY NAMESPACE DOMAIN_UID STARTUP_CONTROL WL_CLUSTER_NAME MS_BASE_NAME ADMIN_PORT ADMIN_WLST_PORT ADMIN_NODE_PORT MS_PORT LOAD_BALANCER_WEB_PORT LOAD_BALANCER_DASHBOARD_PORT"
>>>>>>> 9bb46ba0
    fi
    local DOM_KEY="`echo \"${1}\" | sed 's/-/_/g'`"
    eval export DOM_${DOM_KEY}_OP_KEY="$2"
    eval export DOM_${DOM_KEY}_NAMESPACE="$3"
    eval export DOM_${DOM_KEY}_DOMAIN_UID="$4"
    eval export DOM_${DOM_KEY}_STARTUP_CONTROL="$5"
    eval export DOM_${DOM_KEY}_WL_CLUSTER_NAME="$6"
<<<<<<< HEAD
    eval export DOM_${DOM_KEY}_WL_CLUSTER_TYPE="$7"
    eval export DOM_${DOM_KEY}_MS_BASE_NAME="$8"
    eval export DOM_${DOM_KEY}_ADMIN_PORT="$9"
    eval export DOM_${DOM_KEY}_ADMIN_WLST_PORT="${10}"
    eval export DOM_${DOM_KEY}_ADMIN_NODE_PORT="${11}"
    eval export DOM_${DOM_KEY}_MS_PORT="${12}"
    eval export DOM_${DOM_KEY}_LOAD_BALANCER_WEB_PORT="${13}"
    eval export DOM_${DOM_KEY}_LOAD_BALANCER_ADMIN_PORT="${14}"
=======
    eval export DOM_${DOM_KEY}_MS_BASE_NAME="$7"
    eval export DOM_${DOM_KEY}_ADMIN_PORT="$8"
    eval export DOM_${DOM_KEY}_ADMIN_WLST_PORT="$9"
    eval export DOM_${DOM_KEY}_ADMIN_NODE_PORT="${10}"
    eval export DOM_${DOM_KEY}_MS_PORT="${11}"
    eval export DOM_${DOM_KEY}_LOAD_BALANCER_WEB_PORT="${12}"
    eval export DOM_${DOM_KEY}_LOAD_BALANCER_DASHBOARD_PORT="${13}"
>>>>>>> 9bb46ba0

    # derive TMP_DIR $USER_PROJECTS_DIR/weblogic-domains/$NAMESPACE-$DOMAIN_UID :
    eval export DOM_${DOM_KEY}_TMP_DIR="$USER_PROJECTS_DIR/weblogic-domains/$4"

    #verbose tracing starts with a +
    dom_echo_all $1 | sed 's/^/+/'

    trace Defined domain ${1}.
}

function dom_get {
    local domkey="`echo \"${1?}\" | sed 's/-/_/g'`"
    eval "echo \${DOM_${domkey}_${2?}}"
}

function dom_echo_all {
    local domkey="`echo \"${1?}\" | sed 's/-/_/g'`"
    env | grep "^DOM_${domkey}_"
}

function run_create_domain_job {
    if [ "$#" != 1 ] ; then
      fail "requires 1 parameter: domainkey"
    fi

    local NAMESPACE="`dom_get $1 NAMESPACE`"
    local DOMAIN_UID="`dom_get $1 DOMAIN_UID`"
    local STARTUP_CONTROL="`dom_get $1 STARTUP_CONTROL`"
    local WL_CLUSTER_NAME="`dom_get $1 WL_CLUSTER_NAME`"
    local WL_CLUSTER_TYPE="`dom_get $1 WL_CLUSTER_TYPE`"
    local MS_BASE_NAME="`dom_get $1 MS_BASE_NAME`"
    local ADMIN_PORT="`dom_get $1 ADMIN_PORT`"
    local ADMIN_WLST_PORT="`dom_get $1 ADMIN_WLST_PORT`"
    local ADMIN_NODE_PORT="`dom_get $1 ADMIN_NODE_PORT`"
    local MS_PORT="`dom_get $1 MS_PORT`"
    local LOAD_BALANCER_WEB_PORT="`dom_get $1 LOAD_BALANCER_WEB_PORT`"
    local LOAD_BALANCER_DASHBOARD_PORT="`dom_get $1 LOAD_BALANCER_DASHBOARD_PORT`"
    local TMP_DIR="`dom_get $1 TMP_DIR`"

    local WLS_JAVA_OPTIONS="$JVM_ARGS"

    trace "WLS_JAVA_OPTIONS = \"$WLS_JAVA_OPTIONS\""

    local DOMAIN_STORAGE_DIR="domain-${DOMAIN_UID}-storage"

    trace "Create $DOMAIN_UID in $NAMESPACE namespace "

    local tmp_dir="$TMP_DIR"
    mkdir -p $tmp_dir

    local WEBLOGIC_CREDENTIALS_SECRET_NAME="$DOMAIN_UID-weblogic-credentials"
    local WEBLOGIC_CREDENTIALS_FILE="${tmp_dir}/weblogic-credentials.yaml"

    trace 'Create the secret with weblogic admin credentials'
    cp $CUSTOM_YAML/weblogic-credentials-template.yaml  $WEBLOGIC_CREDENTIALS_FILE

    sed -i -e "s|%NAMESPACE%|$NAMESPACE|g" $WEBLOGIC_CREDENTIALS_FILE
    sed -i -e "s|%DOMAIN_UID%|$DOMAIN_UID|g" $WEBLOGIC_CREDENTIALS_FILE

    kubectl apply -f $WEBLOGIC_CREDENTIALS_FILE

    trace 'Check secret'
    local ADMINSECRET=`kubectl get secret $WEBLOGIC_CREDENTIALS_SECRET_NAME -n $NAMESPACE | grep $WEBLOGIC_CREDENTIALS_SECRET_NAME | wc -l `
    if [ "$ADMINSECRET" != "1" ]; then
        fail 'could not create the secret with weblogic admin credentials'
    fi

    trace 'Prepare the job customization script'
    local internal_dir="$tmp_dir/internal"
    mkdir $tmp_dir/internal

    # Common inputs file for creating a domain
    local inputs="$tmp_dir/create-weblogic-domain-inputs.yaml"
    cp $PROJECT_ROOT/kubernetes/create-weblogic-domain-inputs.yaml $inputs

    # copy testwebapp.war for testing
    cp $PROJECT_ROOT/src/integration-tests/apps/testwebapp.war ${tmp_dir}/testwebapp.war

    # Customize the create domain job inputs
<<<<<<< HEAD
    sed -i -e "s/^exposeAdminT3Channel:.*/exposeAdminT3Channel: true/" ${tmp_dir}/create-domain-job-inputs.yaml

    # Customize more configuraiton 
    sed -i -e "s/^persistenceVolumeName:.*/persistenceVolumeName: ${PV}/" ${tmp_dir}/create-domain-job-inputs.yaml
    sed -i -e "s/^persistenceVolumeClaimName:.*/persistenceVolumeClaimName: $PV-claim/" ${tmp_dir}/create-domain-job-inputs.yaml
    sed -i -e "s;^persistencePath:.*;persistencePath: $PV_ROOT/acceptance_test_pv/$PV_DIR;" ${tmp_dir}/create-domain-job-inputs.yaml
    sed -i -e "s/^domainUid:.*/domainUid: $DOMAIN_UID/" ${tmp_dir}/create-domain-job-inputs.yaml
    sed -i -e "s/^clusterName:.*/clusterName: $WL_CLUSTER_NAME/" ${tmp_dir}/create-domain-job-inputs.yaml
    sed -i -e "s/^clusterType:.*/clusterType: $WL_CLUSTER_TYPE/" ${tmp_dir}/create-domain-job-inputs.yaml
    sed -i -e "s/^namespace:.*/namespace: $NAMESPACE/" ${tmp_dir}/create-domain-job-inputs.yaml
    sed -i -e "s/^t3ChannelPort:.*/t3ChannelPort: $ADMIN_WLST_PORT/" ${tmp_dir}/create-domain-job-inputs.yaml
    sed -i -e "s/^adminNodePort:.*/adminNodePort: $ADMIN_NODE_PORT/" ${tmp_dir}/create-domain-job-inputs.yaml
    sed -i -e "s/^exposeAdminNodePort:.*/exposeAdminNodePort: true/" ${tmp_dir}/create-domain-job-inputs.yaml
    sed -i -e "s/^t3PublicAddress:.*/t3PublicAddress: $NODEPORT_HOST/" ${tmp_dir}/create-domain-job-inputs.yaml
    sed -i -e "s/^adminPort:.*/adminPort: $ADMIN_PORT/" ${tmp_dir}/create-domain-job-inputs.yaml
    sed -i -e "s/^managedServerPort:.*/managedServerPort: $MS_PORT/" ${tmp_dir}/create-domain-job-inputs.yaml
    sed -i -e "s/^secretName:.*/secretName: $CREDENTIAL_NAME/" ${tmp_dir}/create-domain-job-inputs.yaml
    if [ -n "${IMAGE_PULL_SECRET_WEBLOGIC}" ]; then
      sed -i -e "s|#imagePullSecretName:.*|imagePullSecretName: ${IMAGE_PULL_SECRET_WEBLOGIC}|g" ${tmp_dir}/create-domain-job-inputs.yaml
    fi
    sed -i -e "s/^loadBalancerWebPort:.*/loadBalancerWebPort: $LOAD_BALANCER_WEB_PORT/" ${tmp_dir}/create-domain-job-inputs.yaml
    sed -i -e "s/^loadBalancerAdminPort:.*/loadBalancerAdminPort: $LOAD_BALANCER_ADMIN_PORT/" ${tmp_dir}/create-domain-job-inputs.yaml
    sed -i -e "s/^javaOptions:.*/javaOptions: $WLS_JAVA_OPTIONS/" ${tmp_dir}/create-domain-job-inputs.yaml
    sed -i -e "s/^startupControl:.*/startupControl: $STARTUP_CONTROL/"  ${tmp_dir}/create-domain-job-inputs.yaml
=======
    sed -i -e "s/^exposeAdminT3Channel:.*/exposeAdminT3Channel: true/" $inputs

    # Customize more configuration 
    sed -i -e "s;^#weblogicDomainStoragePath:.*;weblogicDomainStoragePath: $PV_ROOT/acceptance_test_pv/$DOMAIN_STORAGE_DIR;" $inputs
    sed -i -e "s/^#domainUID:.*/domainUID: $DOMAIN_UID/" $inputs
    sed -i -e "s/^clusterName:.*/clusterName: $WL_CLUSTER_NAME/" $inputs
    sed -i -e "s/^namespace:.*/namespace: $NAMESPACE/" $inputs
    sed -i -e "s/^t3ChannelPort:.*/t3ChannelPort: $ADMIN_WLST_PORT/" $inputs
    sed -i -e "s/^adminNodePort:.*/adminNodePort: $ADMIN_NODE_PORT/" $inputs
    sed -i -e "s/^exposeAdminNodePort:.*/exposeAdminNodePort: true/" $inputs
    sed -i -e "s/^t3PublicAddress:.*/t3PublicAddress: $NODEPORT_HOST/" $inputs
    sed -i -e "s/^adminPort:.*/adminPort: $ADMIN_PORT/" $inputs
    sed -i -e "s/^managedServerPort:.*/managedServerPort: $MS_PORT/" $inputs
    sed -i -e "s/^weblogicCredentialsSecretName:.*/weblogicCredentialsSecretName: $WEBLOGIC_CREDENTIALS_SECRET_NAME/" $inputs
    if [ -n "${WEBLOGIC_IMAGE_PULL_SECRET_NAME}" ]; then
      sed -i -e "s|#weblogicImagePullSecretName:.*|weblogicImagePullSecretName: ${WEBLOGIC_IMAGE_PULL_SECRET_NAME}|g" $inputs
    fi
    sed -i -e "s/^loadBalancerWebPort:.*/loadBalancerWebPort: $LOAD_BALANCER_WEB_PORT/" $inputs
    sed -i -e "s/^loadBalancerDashboardPort:.*/loadBalancerDashboardPort: $LOAD_BALANCER_DASHBOARD_PORT/" $inputs
    sed -i -e "s/^javaOptions:.*/javaOptions: $WLS_JAVA_OPTIONS/" $inputs
    sed -i -e "s/^startupControl:.*/startupControl: $STARTUP_CONTROL/"  $inputs
>>>>>>> 9bb46ba0

    # we will test cluster scale up and down in domain1 and domain4 
    if [ "$DOMAIN_UID" == "domain1" ] || [ "$DOMAIN_UID" == "domain4" ] ; then
      sed -i -e "s/^configuredManagedServerCount:.*/configuredManagedServerCount: 3/" $inputs
    fi

    local outfile="${tmp_dir}/mkdir_physical_nfs.out"
    trace "Use a job to create the k8s host directory \"$PV_ROOT/acceptance_test_pv/$DOMAIN_STORAGE_DIR\" that we will use for the domain's persistent volume, see \"$outfile\" for job tracing."

    # Note that the job.sh job mounts PV_ROOT to /scratch and runs as UID 1000,
    # so PV_ROOT must already exist and have 777 or UID=1000 permissions.
    $SCRIPTPATH/job.sh "mkdir -p /scratch/acceptance_test_pv/$DOMAIN_STORAGE_DIR" > ${outfile} 2>&1
    if [ "$?" = "0" ]; then
       cat ${outfile} | sed 's/^/+/g'
       trace Job complete.  Directory created on k8s cluster.
    else
       cat ${outfile}
       fail Job failed.  Could not create k8s cluster NFS directory.   
    fi

    local outfile="${tmp_dir}/create-weblogic-domain.sh.out"
    trace "Run the script to create the domain, see \"$outfile\" for tracing."

    sh $PROJECT_ROOT/kubernetes/create-weblogic-domain.sh -i $inputs -o $USER_PROJECTS_DIR > ${outfile} 2>&1

    if [ "$?" = "0" ]; then
       cat ${outfile} | sed 's/^/+/g'
       trace Script complete.
    else
       cat ${outfile}
       fail Script failed.
    fi

    trace 'run_create_domain_job done'
}

# note that this function has slightly different parameters than deploy_webapp_via_WLST
function deploy_webapp_via_REST {

    if [ "$#" != 1 ] ; then
      fail "requires 1 parameter: domainkey"
    fi

    local NAMESPACE="`dom_get $1 NAMESPACE`"
    local DOMAIN_UID="`dom_get $1 DOMAIN_UID`"
    local WL_CLUSTER_NAME="`dom_get $1 WL_CLUSTER_NAME`"
    local ADMIN_PORT="`dom_get $1 ADMIN_PORT`"
    local TMP_DIR="`dom_get $1 TMP_DIR`"

    local WLS_ADMIN_USERNAME="`get_wladmin_user $1`"
    local WLS_ADMIN_PASSWORD="`get_wladmin_pass $1`"

    local AS_NAME="$DOMAIN_UID-admin-server"

    # Make sure the admin server has established JMX connection with all managed servers
    verify_ms_connectivity $1

    trace "deploy the web app to domain $DOMAIN_UID in $NAMESPACE namespace"

    # call the wls rest api to deploy the app

    local CURL_RESPONSE_BODY="$TMP_DIR/deploywebapp.rest.response.body"

    local get_admin_host="kubectl get services -n $NAMESPACE -o jsonpath='{.items[?(@.metadata.name == \"$AS_NAME\")].spec.clusterIP}'"

    trace admin host query is $get_admin_host

    local ADMIN_HOST=`eval $get_admin_host`

    trace admin host is $get_admin_host

    local REST_ADDR="http://${ADMIN_HOST}:${ADMIN_PORT}"

    echo "NO_DATA" > $CURL_RESPONSE_BODY

    local HTTP_RESPONSE=$(curl --silent --show-error --noproxy "*" \
      --user ${WLS_ADMIN_USERNAME}:${WLS_ADMIN_PASSWORD} \
      -H X-Requested-By:Integration-Test \
      -H Accept:application/json \
      -H Content-Type:multipart/form-data \
      -F "model={
        name: 'testwebapp',
        targets: [ '$WL_CLUSTER_NAME' ]
      }" \
      -F "deployment=@$TMP_DIR/testwebapp.war" \
      -X POST ${REST_ADDR}/management/wls/latest/deployments/application \
      -o ${CURL_RESPONSE_BODY} \
      --write-out "%{http_code}" \
    )

    echo $HTTP_RESPONSE
    cat $CURL_RESPONSE_BODY

    # verify that curl returned a status code of 200 or 201

    if [ "${HTTP_RESPONSE}" != "200" ] && [ "${HTTP_RESPONSE}" != "201" ]; then
        fail "curl did not return a 200 or 201 status code, got ${HTTP_RESPONSE}"
    fi

    trace 'done'
}

function get_cluster_replicas {
    if [ "$#" != 1 ] ; then
      fail "requires 1 parameter: domainkey"
    fi

    local NAMESPACE="`dom_get $1 NAMESPACE`"
    local DOMAIN_UID="`dom_get $1 DOMAIN_UID`"
    local WL_CLUSTER_NAME="`dom_get $1 WL_CLUSTER_NAME`"

    local find_num_replicas="kubectl get domain $DOMAIN_UID -n $NAMESPACE -o jsonpath='{.spec.clusterStartup[?(@.clusterName == \"$WL_CLUSTER_NAME\")].replicas }'"
    local replicas=`eval $find_num_replicas`

    if [ -z ${replicas} ]; then
      fail "replicas not found for $WL_CLUSTER_NAME in domain $DOMAIN_UID"
    fi
    echo $replicas
}

function get_startup_control {
    if [ "$#" != 1 ] ; then
      fail "requires 1 parameter: domainkey"
    fi

    local NAMESPACE="`dom_get $1 NAMESPACE`"
    local DOMAIN_UID="`dom_get $1 DOMAIN_UID`"

    local startup_control_cmd="kubectl get domain $DOMAIN_UID -n $NAMESPACE -o jsonpath='{.spec.startupControl}'"
    local startup_control=`eval $startup_control_cmd`

    if [ -z ${startup_control} ]; then
      fail "startupControl not found in domain $DOMAIN_UID"
    fi

    echo $startup_control
}

function verify_managed_servers_ready {
    if [ "$#" != 1 ] ; then
      fail "requires 1 parameter: domainkey"
    fi

    local DOM_KEY="$1"
    local NAMESPACE="`dom_get $1 NAMESPACE`"
    local DOMAIN_UID="`dom_get $1 DOMAIN_UID`"
    local MS_BASE_NAME="`dom_get $1 MS_BASE_NAME`"

    local replicas=`get_cluster_replicas $DOM_KEY`

    local max_count=50
    local wait_time=10

    local i
    trace "verify $replicas number of managed servers for readiness"
    for i in $(seq 1 $replicas);
    do
      local MS_NAME="$DOMAIN_UID-${MS_BASE_NAME}$i"
      trace "verify that $MS_NAME pod is ready"
      local count=0
      local status="0/1"
      while [ "${status}" != "1/1" -a $count -lt $max_count ] ; do
        local status=`kubectl get pods -n $NAMESPACE | egrep $MS_NAME | awk '{print $2}'`
        local count=`expr $count + 1`
        if [ "${status}" != "1/1" ] ; then
          trace "kubectl ready status is ${status}, iteration $count of $max_count"
          sleep $wait_time
        fi
      done

      if [ "${status}" != "1/1" ] ; then
        kubectl get pods -n $NAMESPACE
        fail "ERROR: the $MS_NAME pod is not running and ready, exiting!"
      fi
    done
}

function test_wls_liveness_probe {
    declare_new_test 1 "$@"
    if [ "$#" != 1 ] ; then
      fail "requires 1 parameter: domainkey"
    fi

    local DOM_KEY="$1"
    local NAMESPACE="`dom_get $1 NAMESPACE`"
    local DOMAIN_UID="`dom_get $1 DOMAIN_UID`"
    local MS_BASE_NAME="`dom_get $1 MS_BASE_NAME`"
    local TMP_DIR="`dom_get $1 TMP_DIR`"

    local POD_NAME="${DOMAIN_UID}-${MS_BASE_NAME}1"

    local initial_restart_count=`kubectl describe pod $POD_NAME --namespace=$NAMESPACE | egrep Restart | awk '{print $3}'`

    # First, we kill the mgd server process in the container three times to cause the node manager
    # to mark the server 'failed not restartable'.  This in turn is detected by the liveness probe,
    # which initiates a pod restart.

    cat <<EOF > ${TMP_DIR}/killserver.sh
#!/bin/bash
kill -9 \`jps | grep Server | awk '{print \$1}'\`
EOF

    chmod a+x ${TMP_DIR}/killserver.sh
    kubectl cp ${TMP_DIR}/killserver.sh $POD_NAME:/shared/killserver.sh --namespace=$NAMESPACE
    [ ! "$?" = "0" ] && fail "Error: Make sure that ${TMP_DIR}/killserver.sh exists and $POD_NAME pod is running."

    for value in {1..3}
    do
      kubectl exec -it $POD_NAME /shared/killserver.sh --namespace=$NAMESPACE
      sleep 1
    done
    kubectl exec -it $POD_NAME rm /shared/killserver.sh --namespace=$NAMESPACE

    # Now we verify the pod restarts.
   
    local maxwaitsecs=180
    local mstart=`date +%s`
    while : ; do
      local mnow=`date +%s`
      local final_restart_count=`kubectl describe pod $POD_NAME --namespace=$NAMESPACE | egrep Restart | awk '{print $3}'`
      local restart_count_diff=$((final_restart_count-initial_restart_count))
      if [ $restart_count_diff -eq 1 ]; then
        trace 'WLS liveness probe test is successful.'
        break
      fi
      if [ $((mnow - mstart)) -gt $((maxwaitsecs)) ]; then
        fail 'WLS liveness probe is not working.'
      fi
      sleep 5
    done
    declare_test_pass
}

function verify_webapp_load_balancing {
    if [ "$#" != 2 ] ; then
      fail "requires 2 parameters: domainKey managedServerCount"
    fi 

    local DOM_KEY="$1"

    local NAMESPACE="`dom_get $1 NAMESPACE`"
    local DOMAIN_UID="`dom_get $1 DOMAIN_UID`"
    local MS_BASE_NAME="`dom_get $1 MS_BASE_NAME`"
    local LOAD_BALANCER_WEB_PORT="`dom_get $1 LOAD_BALANCER_WEB_PORT`"
    local TMP_DIR="`dom_get $1 TMP_DIR`"

    local MS_NUM="$2"
    if [ "$MS_NUM" -lt "2" ] || [ "$MS_NUM" -gt "3" ] ; then
       fail "wrong parameters, managed server count must be 2 or 3"
    fi

    local list=()
    local i
    for i in $(seq 1 $MS_NUM);
    do
      local msname="$DOMAIN_UID-${MS_BASE_NAME}$i"
      list+=("$msname")
    done

    trace "confirm the load balancer is working"

    trace "verify that ingress is created.  see $TMP_DIR/describe.ingress.out"
    date >> $TMP_DIR/describe.ingress.out
    kubectl describe ingress -n $NAMESPACE >> $TMP_DIR/describe.ingress.out 2>&1

    local TEST_APP_URL="http://${NODEPORT_HOST}:${LOAD_BALANCER_WEB_PORT}/testwebapp/"
    local CURL_RESPONSE_BODY="$TMP_DIR/testapp.response.body"

    trace 'wait for test app to become available'
    local max_count=30
    local wait_time=6
    local count=0

    while [ "${HTTP_RESPONSE}" != "200" -a $count -lt $max_count ] ; do
      local count=`expr $count + 1`
      echo "NO_DATA" > $CURL_RESPONSE_BODY
      local HTTP_RESPONSE=$(curl --silent --show-error --noproxy ${NODEPORT_HOST} ${TEST_APP_URL} \
        --write-out "%{http_code}" \
        -o ${CURL_RESPONSE_BODY} \
      )

      if [ "${HTTP_RESPONSE}" != "200" ]; then
        trace "testwebapp did not return 200 status code, got ${HTTP_RESPONSE}, iteration $count of $max_count"
        sleep $wait_time
      fi
    done


    if [ "${HTTP_RESPONSE}" != "200" ]; then
        kubectl get services --all-namespaces
        kubectl get pods -n $NAMESPACE
        local i
        for i in $(seq 1 $MS_NUM);
        do
          kubectl logs ${DOMAIN_UID}-${MS_BASE_NAME}$i -n $NAMESPACE
        done
        fail "ERROR: testwebapp is not available"
    fi

    local i
    for i in "${list[@]}"; do
      local SERVER_SEARCH_STRING="InetAddress.hostname: $i"
      trace "check if the load balancer can reach $i"
      local from_server=false
      local j
      for j in `seq 1 20`
      do
        echo "NO_DATA" > $CURL_RESPONSE_BODY

        local HTTP_RESPONSE=$(curl --silent --show-error --noproxy ${NODEPORT_HOST} ${TEST_APP_URL} \
          --write-out "%{http_code}" \
          -o ${CURL_RESPONSE_BODY} \
        )

        echo $HTTP_RESPONSE | sed 's/^/+/'
        cat $CURL_RESPONSE_BODY | sed 's/^/+/'

        if [ "${HTTP_RESPONSE}" != "200" ]; then
          trace "curl did not return a 200 status code, got ${HTTP_RESPONSE}"
          continue
        else
          if grep -q "${SERVER_SEARCH_STRING}" $CURL_RESPONSE_BODY; then
            local from_server=true
            trace " get response from $i"
            break
          fi
        fi
      done
      if [ "$from_server" = false ]; then
        fail "load balancer can not reach server $i"
      fi
    done

    trace 'done'
}

function verify_admin_server_ext_service {

    # Pre-requisite: requires admin server to be already up and running and able to service requests

    if [ "$#" != 1 ] ; then
      fail "requires 1 parameter: domainKey"
    fi 

    local DOM_KEY="$1"

    local NAMESPACE="`dom_get $1 NAMESPACE`"
    local DOMAIN_UID="`dom_get $1 DOMAIN_UID`"
    local TMP_DIR="`dom_get $1 TMP_DIR`"
    local WLS_ADMIN_USERNAME="`get_wladmin_user $1`"
    local WLS_ADMIN_PASSWORD="`get_wladmin_pass $1`"

    local ADMIN_SERVER_NODEPORT_SERVICE="$DOMAIN_UID-admin-server"

    trace "verify that admin server REST and console are accessible from outside of the kubernetes cluster"

    local get_configured_nodePort="kubectl get domains -n $NAMESPACE -o jsonpath='{.items[?(@.metadata.name == \"$DOMAIN_UID\")].spec.serverStartup[?(@.serverName == \"admin-server\")].nodePort}'"

    local configuredNodePort=`eval $get_configured_nodePort`

    trace "configured NodePort for the admin server in domain $DOMAIN_UID is ${configuredNodePort}"

    if [ -z ${configuredNodePort} ]; then
      kubectl describe domain $DOMAIN_UID -n $NAMESPACE
      trace "Either domain $DOMAIN_UID does not exist or no NodePort is not configured for the admin server in domain $DOMAIN_UID. Skipping this verify"
      return
    fi

    local get_service_nodePort="kubectl get services -n $NAMESPACE -o jsonpath='{.items[?(@.metadata.name == \"$ADMIN_SERVER_NODEPORT_SERVICE\")].spec.ports[0].nodePort}'"
   
    trace get_service_nodePort

    set +x     
    local nodePort=`eval $get_service_nodePort`
    set -x     

    if [ -z ${nodePort} ]; then
      fail "nodePort not found in domain $DOMAIN_UID"
    fi

    if [ "$nodePort" -ne "$configuredNodePort" ]; then
      fail "Configured NodePort of ${configuredNodePort} for the admin server is different from nodePort found in service ${ADMIN_SERVER_NODEPORT_SERVICE}: ${nodePort}"
    fi

    local TEST_REST_URL="http://${NODEPORT_HOST}:${nodePort}/management/weblogic/latest/serverRuntime"

    local CURL_RESPONSE_BODY="$TMP_DIR/testconsole.response.body"

    echo "NO_DATA" > $CURL_RESPONSE_BODY

    set +x
    local HTTP_RESPONSE=$(curl --silent --show-error --noproxy ${NODEPORT_HOST} ${TEST_REST_URL} \
      --user ${WLS_ADMIN_USERNAME}:${WLS_ADMIN_PASSWORD} \
      -H X-Requested-By:Integration-Test \
      --write-out "%{http_code}" \
      -o ${CURL_RESPONSE_BODY} \
    )
    set -x

    trace "REST test: $HTTP_RESPONSE "

    if [ "${HTTP_RESPONSE}" != "200" ]; then
      cat $CURL_RESPONSE_BODY
      fail "accessing admin server REST endpoint did not return 200 status code, got ${HTTP_RESPONSE}"
    fi

    local TEST_CONSOLE_URL="http://${NODEPORT_HOST}:${nodePort}/console/login/LoginForm.jsp"

    echo "NO_DATA" > $CURL_RESPONSE_BODY

    set +x
    local HTTP_RESPONSE=$(curl --silent --show-error --noproxy ${NODEPORT_HOST} ${TEST_CONSOLE_URL} \
      --write-out "%{http_code}" \
      -o ${CURL_RESPONSE_BODY} \
    )
    set -x

    trace "console test: $HTTP_RESPONSE "

    if [ "${HTTP_RESPONSE}" != "200" ]; then
      cat $CURL_RESPONSE_BODY
      fail "accessing admin console did not return 200 status code, got ${HTTP_RESPONSE}"
    fi

    trace 'done'
}

function test_domain_creation {
    declare_new_test 1 "$@"
    if [ "$#" != 1 ] ; then
      fail "requires 1 parameter: domainKey"
    fi 

    local DOM_KEY="$1"

    run_create_domain_job $DOM_KEY
    verify_domain_created $DOM_KEY 
    verify_managed_servers_ready $DOM_KEY

    #deploy_webapp_via_REST $DOM_KEY
    deploy_webapp_via_WLST $DOM_KEY
    verify_webapp_load_balancing $DOM_KEY 2

    verify_admin_server_ext_service $DOM_KEY

    extra_weblogic_checks
    declare_test_pass
}

function verify_domain {
    if [ "$#" != 1 ] ; then
      fail "requires 1 parameter: domainKey"
    fi 

    local DOM_KEY="$1"

    verify_domain_created $DOM_KEY 
    verify_managed_servers_ready $DOM_KEY

    verify_webapp_load_balancing $DOM_KEY 2
    verify_admin_server_ext_service $DOM_KEY
}

function extra_weblogic_checks {

    trace 'Pani will contribute some extra checks here'

}

# This function call operator Rest api with the given url
function call_operator_rest {
    if [ "$#" != 2 ] ; then
      fail "requires 2 parameters: operatorKey urlTail"
    fi
    local OP_KEY=${1}
    local OPERATOR_NS="`op_get $OP_KEY NAMESPACE`"
    local OPERATOR_TMP_DIR="`op_get $OP_KEY TMP_DIR`"
    local URL_TAIL="${2}"

    trace "URL_TAIL=$URL_TAIL"

    trace "Checking REST service is running"
    set +x
    local REST_SERVICE="`kubectl get services -n $OPERATOR_NS -o jsonpath='{.items[?(@.metadata.name == "external-weblogic-operator-service")]}'`"
    set -x
    if [ -z "$REST_SERVICE" ]; then
        fail 'operator rest service was not created'
    fi

    set +x
    local REST_PORT="`kubectl get services -n $OPERATOR_NS -o jsonpath='{.items[?(@.metadata.name == "external-weblogic-operator-service")].spec.ports[?(@.name == "rest-https")].nodePort}'`"
    set -x
    local REST_ADDR="https://${NODEPORT_HOST}:${REST_PORT}"
    local SECRET="`kubectl get serviceaccount weblogic-operator -n $OPERATOR_NS -o jsonpath='{.secrets[0].name}'`"
    local ENCODED_TOKEN="`kubectl get secret ${SECRET} -n $OPERATOR_NS -o jsonpath='{.data.token}'`"
    local TOKEN="`echo ${ENCODED_TOKEN} | base64 --decode`"
    local OPERATOR_CERT_DATA="`grep externalOperatorCert ${OPERATOR_TMP_DIR}/weblogic-operator.yaml | awk '{ print $2 }'`"
    local OPERATOR_CERT_FILE="${OPERATOR_TMP_DIR}/operator.cert.pem"
    echo ${OPERATOR_CERT_DATA} | base64 --decode > ${OPERATOR_CERT_FILE}

    trace "Calling some operator REST APIs via ${REST_ADDR}/${URL_TAIL}"

    #pod=`kubectl get pod -n $OPERATOR_NS | grep $OPERATOR_NS | awk '{ print $1 }'`
    #kubectl logs $pod -n $OPERATOR_NS > "${OPERATOR_TMP_DIR}/operator.pre.rest.log"

    # turn off all of the https proxying so that curl will work
    OLD_HTTPS_PROXY="${HTTPS_PROXY}"
    old_https_proxy="${https_proxy}"
    export HTTPS_PROXY=""
    export https_proxy=""

    local OPER_CURL_STDERR="${OPERATOR_TMP_DIR}/operator.rest.stderr"
    local OPER_CURL_RESPONSE_BODY="${OPERATOR_TMP_DIR}/operator.rest.response.body"

    echo "NO_DATA" > $OPER_CURL_STDERR
    echo "NO_DATA" > $OPER_CURL_RESPONSE_BODY

    local STATUS_CODE="`curl --silent --show-error \
        -v \
        --cacert ${OPERATOR_CERT_FILE} \
        -H "Authorization: Bearer ${TOKEN}" \
        -H Accept:application/json \
        -X GET ${REST_ADDR}/${URL_TAIL} \
        -o ${OPER_CURL_RESPONSE_BODY} \
        --stderr ${OPER_CURL_STDERR} \
        -w "%{http_code}"`"

    # restore the https proxying now that we're done using curl
    export HTTPS_PROXY="${OLD_HTTPS_PROXY}"
    export https_proxy="${old_https_proxy}"

    #kubectl logs $pod -n $OPERATOR_NS > "${OPERATOR_TMP_DIR}/operator.post.rest.log"
    #diff ${OPERATOR_TMP_DIR}/operator.pre.rest.log ${OPERATOR_TMP_DIR}/operator.post.rest.log

    # verify that curl returned a status code of 200
    # e.g. < HTTP/1.1 200 OK
    if [ "${STATUS_CODE}" = "200" ]; then
        # '+' marks verbose tracing
        cat $OPER_CURL_STDERR | sed 's/^/+/'
        cat $OPER_CURL_RESPONSE_BODY | sed 's/^/+/'
        cat ${OPERATOR_CERT_FILE} | sed 's/^/+/'
        trace "Done"
    else
        cat $OPER_CURL_STDERR
        cat $OPER_CURL_RESPONSE_BODY 
        cat ${OPERATOR_CERT_FILE} 
        fail "curl did not return a 200 status code, it returned ${STATUS_CODE}"
    fi
}

function confirm_mvn_build {
    local fail_out=`grep FAIL ${1:?}`

    if [ "$fail_out" != "" ]; then
      cat $1 | sed 's/^/+/'
      fail "ERROR: found FAIL in output $1" 
    fi

    local success_out=`grep SUCCESS $1`

    if [ "$success_out" = "" ]; then
      cat $1 | sed 's/^/+/'
      fail "ERROR: didn't find SUCCESS in output $1" 
    fi
}

function test_mvn_integration_jenkins {
    declare_new_test 1 "$@"

    trace "generating job to run mvn -P integration-tests clean install "

    local job_name=integration-test-$RANDOM
    local job_yml=$RESULT_DIR/$job_name.yml
    local job_workspace=$RESULT_DIR/$job_name/workspace
    local uid=`id -u`
    local gid=`id -g`

    local JOBDEF=`cat <<EOF > $job_yml
apiVersion: batch/v1
kind: Job
metadata:
  name: $job_name
spec:
    template:
       metadata:
         name: $job_name
       spec:
         containers:
         - name: $job_name
           image: store/oracle/serverjre:8
           command: ["/workspace/run_test.sh"]
           volumeMounts:
           - name: workspace
             mountPath: /workspace
         restartPolicy: Never
         securityContext:
           runAsUser: $uid
           fsGroup: $gid
         volumes:
         - name: workspace
           hostPath:
             path:  "$job_workspace"
EOF
`
    trace "copying source code, java and mvn into workspace folder to be shared with pod"

    mkdir -p  $job_workspace
    rsync -a $PROJECT_ROOT $job_workspace/weblogic-operator
    rsync -a $M2_HOME/ $job_workspace/apache-maven
    rsync -a $JAVA_HOME/ $job_workspace/java 

    cat <<EOF > $job_workspace/run_test.sh
#!/bin/sh
export M2_HOME=/workspace/apache-maven
export M2=\$M2_HOME/bin
export JAVA_HOME=/workspace/java
export PATH=\$M2:\$JAVA_HOME/bin:\$PATH
set -x
cd /workspace/weblogic-operator
mvn --settings ../settings.xml -P integration-tests clean install > /workspace/mvn.out
EOF


    cat <<EOF > $job_workspace/settings.xml
<settings>
  <proxies>
   <proxy>
      <id>www-proxy</id>
      <active>true</active>
      <protocol>http</protocol>
      <host>www-proxy.us.oracle.com</host>
      <port>80</port>
      <nonProxyHosts>*.oraclecorp.com|*.oracle.com|*.us.oracle.com|127.0.0.1</nonProxyHosts>
    </proxy>
   <proxy>
      <id>wwws-proxy</id>
      <active>true</active>
      <protocol>https</protocol>
      <host>www-proxy.us.oracle.com</host>
      <port>80</port>
      <nonProxyHosts>*.oraclecorp.com|*.oracle.com|*.us.oracle.com|127.0.0.1</nonProxyHosts>
    </proxy>
  </proxies>
</settings>
EOF

    chmod a+x $job_workspace/run_test.sh

    kubectl create -f $job_yml

    trace "job created to run mvn -P integration-tests clean install , check $job_workspace/mvn.out"

    local status="0"
    local max=20
    local count=0
    while [ ${status:=0} != "1" -a $count -lt $max ] ; do
      sleep 30
      local status=`kubectl get job $job_name | egrep $job_name | awk '{print $3}'`
      trace "kubectl status is ${status:=Error}, iteration $count of $max"
      local count=`expr $count + 1`
    done
    local status=`kubectl get job $job_name | egrep $job_name | awk '{print $3}'`
    if [ ${status:=0} != "1" ] ; then
      fail "ERROR: kubectl get job reports status=${status:=0} after running, exiting!"
    fi

    confirm_mvn_build $job_workspace/mvn.out

    cat $job_workspace/mvn.out

    kubectl delete job $job_name

    # save the mvn.out somewhere before rm?
    rm -rf $job_workspace
    rm $job_yml
    declare_test_pass
}

function test_mvn_integration_local {
    declare_new_test 1 "$@"

    trace "Running mvn -P integration-tests clean install.  Output in $RESULT_DIR/mvn.out"

    which mvn 2>&1 > /dev/null 2>&1
    [ "$?" = "0" ] || fail "Error: Could not find mvn in path."

    local mstart=`date +%s`
    mvn -P integration-tests clean install > $RESULT_DIR/mvn.out 2>&1
    local mend=`date +%s`
    local msecs=$((mend-mstart))
    trace "mvn complete, runtime $msecs seconds"

    confirm_mvn_build $RESULT_DIR/mvn.out

    docker build -t "${IMAGE_NAME_OPERATOR}:${IMAGE_TAG_OPERATOR}" --no-cache=true . > $RESULT_DIR/docker_build_tag.out 2>&1
    [ "$?" = "0" ] || fail "Error:  Failed to docker tag operator image, see $RESULT_DIR/docker_build_tag.out".

    declare_test_pass
}

function test_mvn_integration_wercker {
    declare_new_test 1 "$@"

    trace "Running mvn -P integration-tests install.  Output in $RESULT_DIR/mvn.out"

    local mstart=`date +%s`
    mvn -P integration-tests install > $RESULT_DIR/mvn.out 2>&1
    local mend=`date +%s`
    local msecs=$((mend-mstart))
    trace "mvn complete, runtime $msecs seconds"

    confirm_mvn_build $RESULT_DIR/mvn.out
    declare_test_pass
}

function check_pv {

    trace "Checking if the persistent volume ${1:?} is ${2:?}"
    local pv_state=`kubectl get pv $1 -o jsonpath='{.status.phase}'`
    local attempts=0
    while [ ! "$pv_state" = "$2" ] && [ ! $attempts -eq 10 ]; do
        local attempts=$((attempts + 1))
        sleep 1
        local pv_state=`kubectl get pv $1 -o jsonpath='{.status.phase}'`
    done
    if [ "$pv_state" != "$2" ]; then
        fail "The Persistent Volume should be $2 but is $pv_state"
    fi
}

function get_wladmin_cred {
  if [ "$#" != 2 ]; then
    fail "requires two parameters:  domainKey and keyword 'username' or 'password'."
  fi
  # All domains use the same user/pass
  local TMP_DIR="`dom_get $1 TMP_DIR`"
  if ! val=`grep "^  $2:" $TMP_DIR/weblogic-credentials.yaml | awk '{ print $2 }' | base64 -d`
  then
    fail "get_wladmin_cred:  Could not determine $1"
  fi
  echo $val
}

function get_wladmin_pass {
  if [ "$#" != 1 ] ; then
    fail "requires 1 parameter: domainKey"
  fi 
  get_wladmin_cred $1 password
}

function get_wladmin_user {
  if [ "$#" != 1 ] ; then
    fail "requires 1 parameter: domainKey"
  fi 
  get_wladmin_cred $1 username
}

function verify_wlst_access {
  #Note:  uses admin server pod's ADMIN_WLST_PORT

  if [ "$#" != 1 ] ; then
    fail "requires 1 parameter: domainKey"
  fi 

  local DOM_KEY="$1"

  local DOMAIN_UID="`dom_get $1 DOMAIN_UID`"
  local TMP_DIR="`dom_get $1 TMP_DIR`"

  trace "Testing WLST connectivity to pod $AS_NAME"

  local pyfile_con=$TMP_DIR/connect.py
  cat << EOF > ${pyfile_con}
  connect(sys.argv[1],sys.argv[2],sys.argv[3])
EOF

  run_wlst_script $1 local ${pyfile_con} 

  trace Passed
}


# run_wlst_script
#   - runs an arbitrary wlst script either locally or remotely on the admin server
#   - always passes "username password url" as first parameters to the wlst script
#   - plus passes any additional arguments after the third argument
#   - modes:
#   -   local  --> run locally - requires java & weblogic to be installed
#   -   remote --> run remotely on admin server, construct URL using admin pod name
#   -   hybrid --> run remotely on admin server, construct URL using 'NODEPORT_HOST'
#
function run_wlst_script {
  if [ "$#" -lt 3 ] ; then
    fail "requires at least 3 parameters: domainKey local|remote|hybrid local_pyfile optionalarg1 optionalarg2 ..."
  fi 

  # TODO It seems possible to obtain user/pass from the secret via WLST verbs.  This
  #      would be better than passing it to the WLST command-line in plain-text.  See
  #      read-domain-secret.py in domain-job-template for an example of how this is done
  #      for WLST that runs from within a pod...

  local DOM_KEY="$1"
  local NAMESPACE="`dom_get $1 NAMESPACE`"
  local DOMAIN_UID="`dom_get $1 DOMAIN_UID`"
  local ADMIN_WLST_PORT="`dom_get $1 ADMIN_WLST_PORT`"
  local TMP_DIR="`dom_get $1 TMP_DIR`"
  local AS_NAME="$DOMAIN_UID-admin-server"
  local location="$2"
  local username=`get_wladmin_user $1` 
  local password=`get_wladmin_pass $1`
  local pyfile_lcl="$3"
  local pyfile_pod="/shared/`basename $pyfile_lcl`"
  local t3url_lcl="t3://$NODEPORT_HOST:$ADMIN_WLST_PORT"
  local t3url_pod="t3://$AS_NAME:$ADMIN_WLST_PORT"
  local wlcmdscript_lcl="$TMP_DIR/wlcmd.sh"
  local wlcmdscript_pod="/shared/wlcmd.sh"

  shift
  shift
  shift

  if [ "$location" = "local" ]; then
  
    # If local java weblogic.WLST isn't setup, then switch to 'hybrid' mode.

    cat << EOF > $TMP_DIR/empty.py
EOF
    java weblogic.WLST $TMP_DIR/empty.py > $TMP_DIR/empty.py.out 2>&1
    if [ "$?" = "0" ]; then
      # We're running WLST locally.  No need to do anything fancy.
      local mycommand="java weblogic.WLST ${pyfile_lcl} ${username} ${password} ${t3url_lcl}"
    else
      trace "Warning - Could not run 'java weblogic.WLST' locally.  Running WLST remotely in a pod instead.  See $TMP_DIR/empty.py.out for details."
      # prepend verbose output with a '+':
      cat $TMP_DIR/empty.py.out | sed 's/^/+/g'
      location="hybrid"
    fi
  fi

  if [ "$location" = "remote" -o "$location" = "hybrid" ]; then

    # We're running WLST remotely, so we need to copy the py script 
    # and a helper sh script to the admin server, plus  build up a
    # kubectl exec command.

    cat << EOF > $wlcmdscript_lcl
#!/usr/bin/bash
#
# This is a script for running arbitrary WL command line commands.
# Usage example:  $wlcmdscript_pod java weblogic.version
#
ARG="\$*"
ENVSCRIPT="\`find /shared -name setDomainEnv.sh\`" || exit 1
echo Sourcing \$ENVSCRIPT
. \$ENVSCRIPT || exit 1
echo "\$@"
echo Calling \$ARG
eval \$ARG || exit 1
exit 0
EOF

    local mycommand="kubectl cp $wlcmdscript_lcl ${NAMESPACE}/${AS_NAME}:$wlcmdscript_pod"
    trace "Copying wlcmd to pod $AS_NAME in namespace $NAMESPACE using \"$mycommand\""
    eval "$mycommand" 2>&1 || fail "kubectl cp command failed."

    local mycommand="kubectl -n ${NAMESPACE} exec -it ${AS_NAME} chmod 777 $wlcmdscript_pod"
    trace "Changing file permissions on pod wlcmd script using \"$mycommand\""
    eval "$mycommand" 2>&1 || fail "kubectl exec chmod command failed."

    local mycommand="kubectl cp ${pyfile_lcl} ${NAMESPACE}/${AS_NAME}:${pyfile_pod}"
    trace "Copying wlst to $DOMAIN_UID in namespace $NAMESPACE using \"$mycommand\""
    eval "$mycommand" 2>&1 || fail "kubectl cp command failed."

    local mycommand="kubectl -n ${NAMESPACE} exec -it ${AS_NAME} $wlcmdscript_pod java weblogic.WLST ${pyfile_pod} ${username} ${password}"

    if [ "$location" = "hybrid" ]; then
      # let's see if we can access the t3 channel external port from within a pod using 'NODEPORT_HOST' instead of pod name
      mycommand="${mycommand} ${t3url_lcl}"
    else
      # otherwise let's use an URL constructed from the pod name (still using t3 port)
      mycommand="${mycommand} ${t3url_pod}"
    fi
  fi
 
  trace "Running \"$mycommand $@\""

  # it's theoretically possible for a booting pod to have its default port running but
  # not its t3-channel port, so we retry on a failure

  local mstart=`date +%s`
  local maxwaitsecs=180
  local failedonce="false"
  while : ; do
    eval "$mycommand ""$@" > ${pyfile_lcl}.out 2>&1
    local result="$?"

    # '+' marks verbose tracing
    cat ${pyfile_lcl}.out | sed 's/^/+/'

    if [ "$result" = "0" ];
    then 
      break
    fi

    if [ "$failedonce" = "false" ]; then
      cp ${pyfile_lcl}.out ${pyfile_lcl}.out.firstfail
      failedonce="true"
    fi

    local mnow=`date +%s`
    if [ $((mnow - mstart)) -gt $((maxwaitsecs)) ]; then
      cat ${pyfile_lcl}.out.firstfail
      fail "Could not successfully run WLST script ${pyfile_lcl} on pod ${AS_NAME} via ${t3url} within ${maxwaitsecs} seconds.  Giving up."
    fi

    trace "WLST script ${pyfile_lcl} failed.  Wait time $((mnow - mstart)) seconds (max=${maxwaitsecs}).  Will retry."
    sleep 10
  done

  trace "Passed."
}

function verify_ms_connectivity {
    if [ "$#" != 1 ] ; then
      fail "requires 1 parameter: domainkey"
    fi

    local MS_BASE_NAME="`dom_get $1 MS_BASE_NAME`"
    local TMP_DIR="`dom_get $1 TMP_DIR`"

    trace "Checking JMX connectivity between admin and managed servers using WLST"

    local pyfile_ms=$TMP_DIR/check_ms.py
    cat << EOF > ${pyfile_ms}
connect(sys.argv[1],sys.argv[2],sys.argv[3])
domainRuntime()
cd("ServerRuntimes")
if (len(sys.argv)) > 3 :
  slist=range(4,len(sys.argv))
  for i in slist:
    cd(sys.argv[i])
    cd("../")
EOF
  
    local replicas=`get_cluster_replicas $1`
    local i
    local ms_name_list=""
    for i in $(seq 1 $replicas);
    do
      local msname="${MS_BASE_NAME}$i"
      ms_name_list="$msname $ms_name_list"
    done

    run_wlst_script $1 remote ${pyfile_ms} ${ms_name_list}

    trace "Done."
}

#
# deploy_webapp_via_WLST
#
# This function
#   waits until the admin server has established JMX communication with managed servers
#   copies a webapp to the admin pod /shared/applications directory
#   copies a deploy WLST script to the admin pod
#   executes the WLST script from within the pod
#
# It is possible to modify this function to run deploy.py outside of the k8s cluster
# and upload the file.
#
# Note that this function has slightly different parameters than deploy_webapp_via_REST.
#
function deploy_webapp_via_WLST {
    if [ "$#" != 1 ] ; then
      fail "requires 1 parameter: domainkey"
    fi

    local NAMESPACE="`dom_get $1 NAMESPACE`"
    local DOMAIN_UID="`dom_get $1 DOMAIN_UID`"
    local WL_CLUSTER_NAME="`dom_get $1 WL_CLUSTER_NAME`"
    local TMP_DIR="`dom_get $1 TMP_DIR`"

    local as_name="$DOMAIN_UID-admin-server"
    local appname="testwebapp"
    local appwar_lcl="$TMP_DIR/testwebapp.war"
    local appwar_pod="/shared/applications/testwebapp.war"
    local pyfile_lcl="$TMP_DIR/deploy.py"

    # Make sure the admin server has established JMX connection with all managed servers
    verify_ms_connectivity $1

    # To instead run the WLST locally, must set remote='true' below,
    # plus modify run_wlst_script 'remote' parameter to 'local'.
    # And to furthermore have local WLST upload a local war, modify upload to 'true',

    cat << EOF > ${pyfile_lcl}
connect(sys.argv[1],sys.argv[2],sys.argv[3])
deploy(sys.argv[4],sys.argv[5],sys.argv[6],upload='false',remote='false')
# deploy(sys.argv[4],sys.argv[5],sys.argv[6],upload='false',remote='true')
EOF

    local mycommand="kubectl cp ${appwar_lcl} ${NAMESPACE}/${as_name}:${appwar_pod}"
    trace "Copying webapp to $DOMAIN_UID in namespace $NAMESPACE using \"$mycommand\""
    eval "$mycommand" 2>&1 || fail "kubectl cp command failed."

    local mycommand_args="${appname} ${appwar_pod} ${WL_CLUSTER_NAME}"

    trace "Deploying webapp to ${DOMAIN_UID} in namespace ${NAMESPACE}"
    run_wlst_script ${1} remote ${pyfile_lcl} ${mycommand_args}

    trace "Done."
}



function verify_service_and_pod_created {
    if [ "$#" != 2 ] ; then
      fail "requires 2 parameters: domainkey serverNum, set serverNum to 0 to indicate the admin server"
    fi

    local DOM_KEY="${1}"

    local OP_KEY="`dom_get $1 OP_KEY`"
    local NAMESPACE="`dom_get $1 NAMESPACE`"
    local DOMAIN_UID="`dom_get $1 DOMAIN_UID`"
    local MS_BASE_NAME="`dom_get $1 MS_BASE_NAME`"
    local ADMIN_WLST_PORT="`dom_get $1 ADMIN_WLST_PORT`"

    local OPERATOR_NS="`op_get $OP_KEY NAMESPACE`"
    local OPERATOR_TMP_DIR="`op_get $OP_KEY TMP_DIR`"

    local SERVER_NUM="$2"

    if [ "$SERVER_NUM" = "0" ]; then 
      local IS_ADMIN_SERVER="true"
      local POD_NAME="${DOMAIN_UID}-admin-server"
    else
      local IS_ADMIN_SERVER="false"
      local POD_NAME="${DOMAIN_UID}-${MS_BASE_NAME}${SERVER_NUM}"
    fi

    local SERVICE_NAME="${POD_NAME}"

    local max_count_srv=50
    local max_count_pod=50
    local wait_time=10
    local count=0
    local srv_count=0

    trace "checking if service $SERVICE_NAME is created"
    while [ "${srv_count:=Error}" != "1" -a $count -lt $max_count_srv ] ; do
      local count=`expr $count + 1`
      local srv_count=`kubectl -n $NAMESPACE get services | grep "^$SERVICE_NAME " | wc -l`
      if [ "${srv_count:=Error}" != "1" ]; then
        trace "Did not find service $SERVICE_NAME, iteration $count of $max_count_srv"
        sleep $wait_time
      fi
    done

    if [ "${srv_count:=Error}" != "1" ]; then
      local pod=`kubectl get pod -n $OPERATOR_NS | grep $OPERATOR_NS | awk '{ print $1 }'`
      local debuglog="${OPERATOR_TMP_DIR}/verify_domain_debugging.log"
      kubectl logs $pod -n $OPERATOR_NS > "${debuglog}"
      if [ -f ${debuglog} ] ; then
        tail -20 ${debuglog}
      fi

      fail "ERROR: the service $SERVICE_NAME is not created, exiting!"
    fi

    if [ "${IS_ADMIN_SERVER}" == "true" ]; then
      local EXTCHANNEL_T3CHANNEL_SERVICE_NAME=${SERVICE_NAME}-extchannel-t3channel
      trace "checking if service ${EXTCHANNEL_T3CHANNEL_SERVICE_NAME} is created"
      count=0
      while [ "${srv_count:=Error}" != "1" -a $count -lt $max_count_srv ] ; do
        local count=`expr $count + 1`
        local srv_count=`kubectl -n $NAMESPACE get services | grep "^$SERVICE_NAME " | wc -l`
        if [ "${srv_count:=Error}" != "1" ]; then
          trace "Did not find service $EXTCHANNEL_T3CHANNEL_SERVICE_NAME, iteration $count of $max_count_srv"
          sleep $wait_time
        fi
      done
    fi

    if [ "${srv_count:=Error}" != "1" ]; then
      local pod=`kubectl get pod -n $OPERATOR_NS | grep $OPERATOR_NS | awk '{ print $1 }'`
      local debuglog="${OPERATOR_TMP_DIR}/verify_domain_debugging.log"
      kubectl logs $pod -n $OPERATOR_NS > "${debuglog}"
      if [ -f ${debuglog} ] ; then
        tail -20 ${debuglog}
      fi

      fail "ERROR: the service $EXTCHANNEL_T3CHANNEL_SERVICE_NAME is not created, exiting!"
    fi

    trace "checking if pod $POD_NAME is successfully started"
    local status="NotRunning"
    local count=0
    while [ ${status:=Error} != "Running" -a $count -lt $max_count_pod ] ; do
      local status=`kubectl -n $NAMESPACE describe pod $POD_NAME | grep "^Status:" | awk ' { print $2; } '`
      local count=`expr $count + 1`
      if [ ${status:=Error} != "Running" ] ; then
        trace "pod status is ${status:=Error}, iteration $count of $max_count_pod"
        sleep $wait_time
      fi
    done

    if [ ${status:=Error} != "Running" ] ; then
      fail "ERROR: pod $POD_NAME is not running, exiting!"
    fi

    trace "checking if pod $POD_NAME is ready"
    local ready="false"
    local count=0
    while [ ${ready:=Error} != "true" -a $count -lt $max_count_pod ] ; do
      local ready=`kubectl -n $NAMESPACE get pod $POD_NAME -o jsonpath='{.status.containerStatuses[0].ready}'`
      local count=`expr $count + 1`
      if [ ${ready:=Error} != "true" ] ; then
        trace "pod readiness is ${ready:=Error}, iteration $count of $max_count_pod"
        sleep $wait_time
      fi
    done
    if [ ${ready:=Error} != "true" ] ; then
      fail "ERROR: pod $POD_NAME is not ready, exiting!"
    fi

    if [ "${IS_ADMIN_SERVER}" = "true" ]; then
      verify_wlst_access $DOM_KEY
    fi
}


function verify_domain_created {
    if [ "$#" != 1 ] ; then
      fail "requires 1 parameter: domainKey"
    fi 

    local DOM_KEY="$1"

    local NAMESPACE="`dom_get $1 NAMESPACE`"
    local DOMAIN_UID="`dom_get $1 DOMAIN_UID`"
    local MS_BASE_NAME="`dom_get $1 MS_BASE_NAME`"

    trace "verify domain $DOMAIN_UID in $NAMESPACE namespace"

    # Prepend "+" to detailed debugging to make it easy to filter out

    kubectl get all -n $NAMESPACE --show-all 2>&1 | sed 's/^/+/' 2>&1

    kubectl get domains  -n $NAMESPACE 2>&1 | sed 's/^/+/' 2>&1

    trace 'checking if the domain is created'
    local count=`kubectl get domain $DOMAIN_UID -n $NAMESPACE |grep "^$DOMAIN_UID " | wc -l `
    if [ ${count:=Error} != 1 ] ; then
      fail "ERROR: domain not found, exiting!"
    fi

    trace "verify the service and pod of admin server"
    verify_service_and_pod_created $DOM_KEY 0

    local startup_control=`get_startup_control $DOM_KEY`

    local verify_as_only=false
    if [ "${startup_control}" = "ADMIN" ] ; then
      verify_as_only=true
    fi

    local replicas=`get_cluster_replicas $DOM_KEY`

    trace "verify $replicas number of managed servers for creation"
    local i
    for i in $(seq 1 $replicas);
    do
      local MS_NAME="$DOMAIN_UID-${MS_BASE_NAME}$i"
      trace "verify service and pod of server $MS_NAME"
      if [ "${verify_as_only}" = "true" ]; then 
        verify_pod_deleted $DOM_KEY $i
      else
        verify_service_and_pod_created $DOM_KEY $i
      fi
    done

    # Check if we got exepcted number of managed servers running
    local ms_name_common=${DOMAIN_UID}-${MS_BASE_NAME}
    local pod_count=`kubectl get pods -n $NAMESPACE |grep "^${ms_name_common}" | wc -l `
    if [ ${pod_count:=Error} != $replicas ] && [ "${verify_as_only}" != "true" ] ; then
      fail "ERROR: expected $replicas number of managed servers running, but got $pod_count, exiting!"
    fi
    if [ ${pod_count:=Error} != 0 ] && [ "${verify_as_only}" = "true" ] ; then
      fail "ERROR: expected none of managed servers running, but got $pod_count, exiting!"
    fi
}

function verify_pod_deleted {
    if [ "$#" != 2 ] ; then
      fail "requires 2 parameters: domainkey serverNum, set serverNum to 0 to indicate the admin server"
    fi

    local NAMESPACE="`dom_get $1 NAMESPACE`"
    local DOMAIN_UID="`dom_get $1 DOMAIN_UID`"
    local MS_BASE_NAME="`dom_get $1 MS_BASE_NAME`"

    local SERVER_NUM="$2"

    if [ "$SERVER_NUM" = "0" ]; then 
      local POD_NAME="${DOMAIN_UID}-admin-server"
    else
      local POD_NAME="${DOMAIN_UID}-${MS_BASE_NAME}${SERVER_NUM}"
    fi

    local max_count_srv=50
    local max_count_pod=50
    local wait_time=10

    trace "checking if pod $POD_NAME is deleted"
    local pod_count=1
    local count=0

    while [ "${pod_count:=Error}" != "0" -a $count -lt $max_count_pod ] ; do
      local pod_count=`kubectl -n $NAMESPACE get pod $POD_NAME | grep "^$POD_NAME " | wc -l`
      local count=`expr $count + 1`
      if [ "${pod_count:=Error}" != "0" ] ; then
        trace "pod $POD_NAME still exists, iteration $count of $max_count_srv"
        sleep $wait_time
      fi
    done

    if [ "${pod_count:=Error}" != "0" ] ; then
      fail "ERROR: pod $POD_NAME is not deleted, exiting!"
    fi
}

function verify_domain_deleted {
    if [ "$#" != 2 ] ; then
      fail "requires 2 parameters: domainKey managedServerCount"
    fi 
    trace Begin. 

    local DOM_KEY="$1"

    local NAMESPACE="`dom_get $1 NAMESPACE`"
    local DOMAIN_UID="`dom_get $1 DOMAIN_UID`"

    local MS_NUM="$2"

    trace "verify domain $DOMAIN_UID in $NAMESPACE namespace is deleted"

    # Prepend "+" to detailed debugging to make it easy to filter out

    kubectl get all -n $NAMESPACE --show-all 2>&1 | sed 's/^/+/' 2>&1

    kubectl get domains  -n $NAMESPACE 2>&1 | sed 's/^/+/' 2>&1

    trace 'checking if the domain is deleted'
    local count=`kubectl get domain $DOMAIN_UID -n $NAMESPACE | egrep $DOMAIN_UID | wc -l `
    if [ ${count:=Error} != 0 ] ; then
      fail "ERROR: domain still exists, exiting!"
    fi

    trace "verify the pod of admin server is deleted"
    verify_pod_deleted $DOM_KEY 0

    trace "verify $MS_NUM number of managed servers for deletion"
    local i
    for i in $(seq 1 $MS_NUM);
    do
      trace "verify pod of managed server $i is deleted"
      verify_pod_deleted $DOM_KEY $i
    done
    trace Done. Verified.
}

function shutdown_domain {
    if [ "$#" != 1 ] ; then
      fail "requires 1 parameter: domainKey"
    fi 

    trace Begin. 
    local DOM_KEY="$1"
    local TMP_DIR="`dom_get $1 TMP_DIR`"

    local replicas=`get_cluster_replicas $DOM_KEY`

    kubectl delete -f ${TMP_DIR}/domain-custom-resource.yaml
    verify_domain_deleted $DOM_KEY $replicas
    trace Done. 
}

function startup_domain {
    if [ "$#" != 1 ] ; then
      fail "requires 1 parameters: domainKey"
    fi 

    local DOM_KEY="$1"

    local TMP_DIR="`dom_get $1 TMP_DIR`"

    kubectl create -f ${TMP_DIR}/domain-custom-resource.yaml

    verify_domain_created $DOM_KEY 
}

function test_shutdown_domain {
    declare_new_test 1 "$@"

    if [ "$#" != 1 ] ; then
      fail "requires 1 parameter: domainKey"
    fi 

    local DOM_KEY="$1"

    shutdown_domain $DOM_KEY

    declare_test_pass
}

function test_domain_lifecycle {
    declare_new_test 1 "$@"

    if [ "$#" != 1 -a "$#" != 2 ] ; then
      fail "requires 1 or 2 parameters: domainKey [verifyDomainKey]"
    fi 

    local DOM_KEY="$1"
    local VERIFY_DOM_KEY="$2"

    shutdown_domain $DOM_KEY
    startup_domain $DOM_KEY 
    verify_domain_exists_via_oper_rest $DOM_KEY 
    verify_domain $DOM_KEY

    # verify that scaling $DOM_KEY had no effect on another domain
    if [ ! "$VERIFY_DOM_KEY" = "" ]; then
      verify_domain $VERIFY_DOM_KEY 
    fi

    declare_test_pass
}

function shutdown_operator {
    if [ "$#" != 1 ] ; then
      fail "requires 1 parameter: operatorKey"
    fi
    local OP_KEY=${1}
    local OPERATOR_NS="`op_get $OP_KEY NAMESPACE`"
    local TMP_DIR="`op_get $OP_KEY TMP_DIR`"

    kubectl delete -f $TMP_DIR/weblogic-operator.yaml
    trace "Checking REST service is deleted"
    set +x
    local servicenum=`kubectl get services -n $OPERATOR_NS | egrep weblogic-operator-service | wc -l`
    set -x
    trace "servicenum=$servicenum"
    if [ "$servicenum" != "0" ]; then
        fail 'operator fail to be deleted'
    fi
}

function startup_operator {
    if [ "$#" != 1 ] ; then
      fail "requires 1 parameter: operatorKey"
    fi
    local OP_KEY=${1}
    local OPERATOR_NS="`op_get $OP_KEY NAMESPACE`"
    local TMP_DIR="`op_get $OP_KEY TMP_DIR`"

    kubectl create -f $TMP_DIR/weblogic-operator.yaml

    local namespace=$OPERATOR_NS
    trace Waiting for operator deployment to be ready...
    local AVAILABLE="0"
    local max=30
    local count=0
    while [ "$AVAILABLE" != "1" -a $count -lt $max ] ; do
        sleep 10
        local AVAILABLE=`kubectl get deploy weblogic-operator -n $namespace -o jsonpath='{.status.availableReplicas}'`
        trace "status is $AVAILABLE, iteration $count of $max"
        local count=`expr $count + 1`
    done

    if [ "$AVAILABLE" != "1" ]; then
        kubectl get deploy weblogic-operator -n ${namespace}
        kubectl describe deploy weblogic-operator -n ${namespace}
        kubectl describe pods -n ${namespace}
        fail "The WebLogic operator deployment is not available, after waiting 300 seconds"
    fi

    trace "Checking the operator pods"
    local REPLICA_SET=`kubectl describe deploy weblogic-operator -n ${namespace} | grep NewReplicaSet: | awk ' { print $2; }'`
    local POD_TEMPLATE=`kubectl describe rs ${REPLICA_SET} -n ${namespace} | grep ^Name: | awk ' { print $2; } '`
    local PODS=`kubectl get pods -n ${namespace} | grep $POD_TEMPLATE | wc | awk ' { print $1; } '`
    local POD=`kubectl get pods -n ${namespace} | grep $POD_TEMPLATE | awk ' { print $1; } '`

    if [ "$PODS" != "1" ]; then
        fail "There should be one operator pod running"
    fi

    trace Checking the operator Pod status
    local POD_STATUS=`kubectl describe pod $POD -n ${namespace} | grep "^Status:" | awk ' { print $2; } '`
    if [ "$POD_STATUS" != "Running" ]; then
        fail "The operator pod status should be Running"
    fi

    trace "Checking REST service is running"
    set +x
    local REST_SERVICE=`kubectl get services -n ${namespace} -o jsonpath='{.items[?(@.metadata.name == "external-weblogic-operator-service")]}'`
    set -x
    if [ -z "$REST_SERVICE" ]; then
        fail 'operator rest service was not created'
    fi
}

function verify_no_domain_via_oper_rest {
    if [ "$#" != 1 ] ; then
      fail "requires 1 parameter: operatorKey"
    fi
    local OP_KEY=${1}
    local TMP_DIR="`op_get $OP_KEY TMP_DIR`"

    local OPER_CURL_RESPONSE_BODY="$TMP_DIR/operator.rest.response.body"
    call_operator_rest $OP_KEY "operator/latest/domains"
    # verify that curl returned an empty list of domains, e.g. { ..., "items": [], ... }
    set +x
    local DOMAIN_COUNT=`cat ${OPER_CURL_RESPONSE_BODY} | processJson 'print(len(j["items"]))'`
    set -x
    if [ "${DOMAIN_COUNT}" != "0" ]; then
        fail "expect no domain CR created but return $DOMAIN_COUNT domain(s)"
    fi 
}


function verify_domain_exists_via_oper_rest {
    if [ "$#" != 1 ] ; then
      fail "requires 1 parameters: domainKey"
    fi
    local DOM_KEY=${1}
    local OP_KEY="`dom_get $DOM_KEY OP_KEY`"
    local DOMAIN_UID="`dom_get $DOM_KEY DOMAIN_UID`"
    local OPERATOR_TMP_DIR="`op_get $OP_KEY TMP_DIR`"

    local OPER_CURL_RESPONSE_BODY="$OPERATOR_TMP_DIR/operator.rest.response.body"
    call_operator_rest $OP_KEY "operator/latest/domains" 
    set +x
    local DOMAIN_COUNT=`cat ${OPER_CURL_RESPONSE_BODY} | processJson 'print(len(j["items"]))'`
    set -x
    if [ "${DOMAIN_COUNT}" != "1" ]; then
        fail "expect one domain CR created but return $DOMAIN_COUNT domain(s)"
    fi

    call_operator_rest $OP_KEY "operator/latest/domains/$DOMAIN_UID"
}

function test_operator_lifecycle {
    declare_new_test 1 "$@"

    if [ "$#" != 1 ] ; then
      fail "requires 1 parameters: domainKey"
    fi

    local DOM_KEY=${1}
    local OP_KEY="`dom_get $DOM_KEY OP_KEY`"

    trace 'begin'
    shutdown_operator $OP_KEY
    startup_operator $OP_KEY
    verify_domain_exists_via_oper_rest $DOM_KEY 
    verify_domain_created $DOM_KEY 
    trace 'end'

    declare_test_pass
}

function test_create_domain_startup_control_admin {
    declare_new_test 1 "$@"

    if [ "$#" != 1 ] ; then
      fail "requires 1 parameters: domainKey"
    fi

    local DOM_KEY=${1}
    local DOMAIN_UID="`dom_get $1 DOMAIN_UID`"

    run_create_domain_job $DOMAIN_UID
    verify_domain_created $DOMAIN_UID

    declare_test_pass
}

# scale domain $1 up and down, and optionally verify the scaling had no effect on domain $2
function test_cluster_scale {
    declare_new_test 1 "$@"

    if [ "$#" != 1 -a "$#" != 2 ] ; then
      fail "requires 1 or 2 parameters: domainKey [verifyDomainKey]"
    fi 

    local DOM_KEY="$1"
    local VERIFY_DOM_KEY="$2"

    local TMP_DIR="`dom_get $1 TMP_DIR`"

    local cur_replicas="`get_cluster_replicas $DOM_KEY`"
    [ "$cur_replicas" = "2" ] || fail "Expected domain CRD to specify 2 replicas."

    trace "test cluster scale-up from 2 to 3"
    local domainCR="$TMP_DIR/domain-custom-resource.yaml"
    sed -i -e "0,/replicas:/s/replicas:.*/replicas: 3/"  $domainCR
    kubectl apply -f $domainCR

    verify_service_and_pod_created $DOM_KEY 3
    verify_webapp_load_balancing $DOM_KEY 3

    trace "test cluster scale-down from 3 to 2"
    sed -i -e "0,/replicas:/s/replicas:.*/replicas: 2/"  $domainCR
    kubectl apply -f $domainCR

    verify_pod_deleted $DOM_KEY 3
    verify_webapp_load_balancing $DOM_KEY 2 

    # verify that scaling $DOM_KEY had no effect on another domain
    if [ ! "$VERIFY_DOM_KEY" = "" ]; then
      verify_domain $VERIFY_DOM_KEY 
    fi

    declare_test_pass
}

function test_create_domain_on_exist_dir {
    declare_new_test 1 "$@"

    if [ "$#" != 1 ] ; then
      fail "requires 1 parameter: domainKey"
    fi 

    local DOM_KEY="$1"

    local NAMESPACE="`dom_get $1 NAMESPACE`"
    local DOMAIN_UID="`dom_get $1 DOMAIN_UID`"
    local WL_CLUSTER_NAME="`dom_get $1 WL_CLUSTER_NAME`"
    local MS_BASE_NAME="`dom_get $1 MS_BASE_NAME`"
    local TMP_DIR="`dom_get $1 TMP_DIR`"

    trace "check domain directory exists"
    local tmp_dir="$TMP_DIR"
    local inputs="$tmp_dir/create-weblogic-domain-inputs.yaml"
    local domain_storage_path=`egrep 'weblogicDomainStoragePath' $inputs | awk '{print $2}'`
    local domain_name=`egrep 'domainName' $inputs | awk '{print $2}'`

    local domain_dir=${domain_storage_path}"/domain/"${domain_name}
    if [ ! -d ${domain_dir} ] ; then
      fail "ERROR: the domain directory ${domain_dir} does not exist, exiting!"
    fi

    trace "run the script to create the domain"
    sh $PROJECT_ROOT/kubernetes/create-weblogic-domain.sh -i $inputs -o $USER_PROJECTS_DIR
    local exit_code=$?
    if [ ${exit_code} -eq 1 ] ; then
      trace "[SUCCESS] create domain job failed, this is the expected behavior"
    else
      trace "[FAIL] unexpected result, create domain job exit code: "${exit_code}
      fail "failed!"
    fi

    declare_test_pass
}

function test_elk_integration {
    # TODO Placeholder
    declare_new_test 1 "$@"
    trace 'verify elk integration TBD (nyi)'
    declare_test_pass
}

# define globals, re-install docker & k8s if needed, pull images if needed, etc.
function test_suite_init {
    declare_new_test 1 "$@"

    # The following exports can be customized by the caller of this script.

    local varname
    for varname in RESULT_ROOT \
                   PV_ROOT \
                   VERBOSE \
                   QUICKTEST \
                   NODEPORT_HOST \
                   JVM_ARGS \
                   BRANCH_NAME \
                   IMAGE_TAG_OPERATOR \
                   IMAGE_NAME_OPERATOR \
                   IMAGE_PULL_POLICY_OPERATOR \
                   IMAGE_PULL_SECRET_OPERATOR \
                   WEBLOGIC_IMAGE_PULL_SECRET_NAME \
                   WERCKER \
                   JENKINS;
    do
      trace "Customizable env var before: $varname=${!varname}"
    done

    export RESULT_ROOT=${RESULT_ROOT:-/scratch/$USER/wl_k8s_test_results}
    export PV_ROOT=${PV_ROOT:-$RESULT_ROOT}
    export NODEPORT_HOST=${K8S_NODEPORT_HOST:-`hostname | awk -F. '{print $1}'`}
    export JVM_ARGS="${JVM_ARGS:-'-Dweblogic.StdoutDebugEnabled=false'}"
    export BRANCH_NAME="${BRANCH_NAME:-$WERCKER_GIT_BRANCH}"

    if [ -z "$BRANCH_NAME" ]; then
      export BRANCH_NAME="`git branch | grep \* | cut -d ' ' -f2-`"
      [ ! "$?" = "0" ] && fail "Error: Could not determine branch.  Run script from within a git repo".
    fi

    # The following customizable exports are currently only customized by WERCKER
    export IMAGE_TAG_OPERATOR=${IMAGE_TAG_OPERATOR:-`echo "test_${BRANCH_NAME}" | sed "s#/#_#g"`}
    export IMAGE_NAME_OPERATOR=${IMAGE_NAME_OPERATOR:-wlsldi-v2.docker.oraclecorp.com/weblogic-operator}
    export IMAGE_PULL_POLICY_OPERATOR=${IMAGE_PULL_POLICY_OPERATOR:-Never}
    export IMAGE_PULL_SECRET_OPERATOR=${IMAGE_PULL_SECRET_OPERATOR}
    export WEBLOGIC_IMAGE_PULL_SECRET_NAME=${WEBLOGIC_IMAGE_PULL_SECRET_NAME}

    # Show custom env vars after defaults were substituted as needed.

    local varname
    for varname in RESULT_ROOT \
                   PV_ROOT \
                   VERBOSE \
                   QUICKTEST \
                   NODEPORT_HOST \
                   JVM_ARGS \
                   BRANCH_NAME \
                   IMAGE_TAG_OPERATOR \
                   IMAGE_NAME_OPERATOR \
                   IMAGE_PULL_POLICY_OPERATOR \
                   IMAGE_PULL_SECRET_OPERATOR \
                   WEBLOGIC_IMAGE_PULL_SECRET_NAME \
                   WERCKER \
                   JENKINS;
    do
      trace "Customizable env var after: $varname=${!varname}"
    done

    # Derived exports

    export SCRIPTPATH="$( cd "$(dirname "$0")" > /dev/null 2>&1 ; pwd -P )"
    export CUSTOM_YAML="$SCRIPTPATH/../kubernetes"
    export PROJECT_ROOT="$SCRIPTPATH/../../.."
    export RESULT_DIR="$RESULT_ROOT/acceptance_test_tmp"
    export USER_PROJECTS_DIR="$RESULT_DIR/user-projects"

    local varname
    for varname in SCRIPTPATH CUSTOM_YAML PROJECT_ROOT; do
      trace "Derived env var: $varname=${!varname}"
    done

    # Save some exports to files in case the env var is lost when calling 'dump'.  This can happen with a ^C trap

    echo "${RESULT_ROOT}" > /tmp/test_suite.result_root
    echo "${PV_ROOT}" > /tmp/test_suite.pv_root
    echo "${PROJECT_ROOT}" > /tmp/test_suite.project_root

    cd $PROJECT_ROOT || fail "Could not cd to $PROJECT_ROOT"
   

    if [ "$WERCKER" = "true" ]; then 
      trace "Test Suite is running locally on Wercker and k8s is running on remote nodes."

      # No need to check M2_HOME or docker_pass -- not used by local runs

      # Assume store/oracle/weblogic:12.2.1.3 and store/oracle/serverjre:8 are already
      # available in the k8s cluster's docker cluster.

      mkdir -p $RESULT_ROOT/acceptance_test_tmp || fail "Could not mkdir -p RESULT_ROOT/acceptance_test_tmp (RESULT_ROOT=$RESULT_ROOT)"

    elif [ "$JENKINS" = "true" ]; then
    
      trace "Test Suite is running on Jenkins and k8s is running locally on the same node."

      # External customizable env vars unique to Jenkins:

      export docker_pass=${docker_pass:?}
      export M2_HOME=${M2_HOME:?}
      export K8S_VERSION=${K8S_VERSION}

      clean_jenkins

      setup_jenkins

      create_image_pull_secret_jenkins

      /usr/local/packages/aime/ias/run_as_root "mkdir -p $PV_ROOT"
      /usr/local/packages/aime/ias/run_as_root "mkdir -p $RESULT_ROOT"

      # 777 is needed because this script, k8s pods, and/or jobs may need access.

      /usr/local/packages/aime/ias/run_as_root "mkdir -p $RESULT_ROOT/acceptance_test_tmp"
      /usr/local/packages/aime/ias/run_as_root "chmod 777 $PV_ROOT/acceptance_test_tmp"

      /usr/local/packages/aime/ias/run_as_root "mkdir -p $RESULT_ROOT/acceptance_test_tmp_archive"
      /usr/local/packages/aime/ias/run_as_root "chmod 777 $PV_ROOT/acceptance_test_tmp_archive"

      /usr/local/packages/aime/ias/run_as_root "mkdir -p $PV_ROOT/acceptance_test_pv"
      /usr/local/packages/aime/ias/run_as_root "chmod 777 $PV_ROOT/acceptance_test_pv"

      /usr/local/packages/aime/ias/run_as_root "mkdir -p $PV_ROOT/acceptance_test_pv_archive"
      /usr/local/packages/aime/ias/run_as_root "chmod 777 $PV_ROOT/acceptance_test_pv_archive"

    else
    
      trace "Test Suite is running locally and k8s is running locally on the same node."

      setup_local

      mkdir -p $PV_ROOT || fail "Could not mkdir -p PV_ROOT (PV_ROOT=$PV_ROOT)"

      # The job.sh and wl pods run as UID 1000, so PV_ROOT needs to allow this UID.
      [ `stat -c "%a" $PV_ROOT` -eq 777 ] || chmod 777 $PV_ROOT || fail "Could not chmod 777 PV_ROOT (PV_ROOT=$PV_ROOT)"

      mkdir -p $RESULT_ROOT/acceptance_test_tmp || fail "Could not mkdir -p RESULT_ROOT/acceptance_test_tmp (RESULT_ROOT=$RESULT_ROOT)"

    fi

    local duration=$SECONDS
    trace "Setting up env spent $(($duration / 60)) minutes and $(($duration % 60)) seconds."

    declare_test_pass
}

#
# TODO:  Make output less verbose -- suppress REST, archive, and job output, etc.  In general, move
#        move verbose output to file and/or  only report output on a failure and/or prefix output
#        with a "+".   Also, suppress output in the pod readiness loops to only once every 30 seconds.
#

function test_suite {
    # SECONDS is a special bash reserved variable that auto-increments every second, used by trace
    SECONDS=0

    # we must call declare_reset once before using other declare_ verbs or calling trace
    declare_reset

    trace "******************************************************************************************"
    trace "***                                                                                    ***"
    trace "***    This is the Oracle WebLogic Server Kubernetes Operator Acceptance Test Suite    ***"
    trace "***                                                                                    ***"
    trace "******************************************************************************************"

    set -x

    # define globals, re-install docker & k8s if needed, pull images if needed, etc.

    test_suite_init

    # specify settings for each operator and domain 
    
    declare_new_test 1 define_operators_and_domains

    #          OP_KEY  NAMESPACE            TARGET_NAMESPACES  EXTERNAL_REST_HTTPSPORT
    op_define  oper1   weblogic-operator-1  "default,test1"    31001
    op_define  oper2   weblogic-operator-2  test2              32001

<<<<<<< HEAD
    #          DOM_KEY  OP_KEY  NAMESPACE DOMAIN_UID STARTUP_CONTROL WL_CLUSTER_NAME WL_CLUSTER_TYPE MS_BASE_NAME   ADMIN_PORT ADMIN_WLST_PORT ADMIN_NODE_PORT MS_PORT LOAD_BALANCER_WEB_PORT LOAD_BALANCER_ADMIN_PORT
    dom_define domain1  oper1   default   domain1    AUTO            cluster-1   dynamic     managed-server 7001       30012           30701           8001    30305                  30315
    dom_define domain2  oper1   default   domain2    AUTO            cluster-1   dynamic     managed-server 7011       30031           30702           8021    30306                  30316
    dom_define domain3  oper1   test1     domain3    AUTO            cluster-1   dynamic     managed-server 7021       30041           30703           8031    30307                  30317
    dom_define domain4  oper2   test2     domain4    AUTO            cluster-1   configured  managed-server 7041       30051           30704           8041    30308                  30318
    dom_define domain5  oper1   default   domain5    ADMIN           cluster-1   dynamic     managed-server 7051       30061           30705           8051    30309                  30319
=======
    #          DOM_KEY  OP_KEY  NAMESPACE DOMAIN_UID STARTUP_CONTROL WL_CLUSTER_NAME MS_BASE_NAME   ADMIN_PORT ADMIN_WLST_PORT ADMIN_NODE_PORT MS_PORT LOAD_BALANCER_WEB_PORT LOAD_BALANCER_DASHBOARD_PORT
    dom_define domain1  oper1   default   domain1    AUTO            cluster-1       managed-server 7001       30012           30701           8001    30305                  30315
    dom_define domain2  oper1   default   domain2    AUTO            cluster-1       managed-server 7011       30031           30702           8021    30306                  30316
    dom_define domain3  oper1   test1     domain3    AUTO            cluster-1       managed-server 7021       30041           30703           8031    30307                  30317
    dom_define domain4  oper2   test2     domain4    AUTO            cluster-1       managed-server 7041       30051           30704           8041    30308                  30318
    dom_define domain5  oper1   default   domain5    ADMIN           cluster-1       managed-server 7051       30061           30705           8051    30309                  30319
>>>>>>> 9bb46ba0

    # create namespaces for domains (the operator job creates a namespace if needed)
    # TODO have the op_define commands themselves create target namespace if it doesn't already exist, or test if the namespace creation is needed in the first place, and if so, ask MikeG to create them as part of domain create job
    kubectl create namespace test1 2>&1 | sed 's/^/+/g' 
    kubectl create namespace test2 2>&1 | sed 's/^/+/g' 

    # This test pass pairs with 'declare_new_test 1 define_operators_and_domains' above
    declare_test_pass
    
    trace 'Running mvn integration tests...'
    if [ "$WERCKER" = "true" ]; then
      test_mvn_integration_wercker
    elif [ "$JENKINS" = "true" ]; then
      test_mvn_integration_jenkins
    else
      test_mvn_integration_local
    fi

    # create and start first operator, manages namespaces default & test1
    test_first_operator oper1

    # test elk intgration
    test_elk_integration

    # create first domain in default namespace and verify it
    test_domain_creation domain1 

    # test shutting down and restarting a domain 
    test_domain_lifecycle domain1 

    # test shutting down and restarting the operator for the given domain
    test_operator_lifecycle domain1

    # test scaling domain1 cluster from 2 to 3 servers and back down to 2
    test_cluster_scale domain1 

    # if QUICKTEST is true skip the rest of the tests
    if [ ! "${QUICKTEST:-false}" = "true" ]; then
   
      # create another domain in the default namespace and verify it
      test_domain_creation domain2 
    
      # shutdown domain2 before create domain3
      test_shutdown_domain domain2
    
      # create another domain in the test namespace and verify it
      test_domain_creation domain3 
    
      # shutdown domain3
      test_shutdown_domain domain3
    
      # Create another operator in weblogic-operator-2 namespace, managing namespace test2
      # Verify the only remaining running domain, domain1, is unaffected
      test_second_operator oper2 domain1 
    
      # create another domain in the test2 namespace and verify it
      test_domain_creation domain4 

      # test scaling domain4 cluster from 2 to 3 servers and back to 2, plus verify no impact on domain1
      test_cluster_scale domain4 domain1 
  
      # cycle domain1 down and back up, plus verify no impact on domain4
      test_domain_lifecycle domain1 domain4 

      # create another domain in the default namespace with startupControl="ADMIN", and verify that only admin server is created
      test_create_domain_startup_control_admin domain5

      # test managed server 1 pod auto-restart
      test_wls_liveness_probe domain1
    
      # shutdown domain1
      test_shutdown_domain domain1

      # test that create domain fails when its pv is already populated by a shutdown domain
      test_create_domain_on_exist_dir domain1

    fi 

    local duration=$SECONDS
    trace "Running integration tests spent $(($duration / 60)) minutes and $(($duration % 60)) seconds."

    # declare success of entire test_suite
    declare_new_test 1 complete
    declare_test_pass
    
    # dump current state and archive into a tar file, also called from 'fail'
    state_dump logs

    set +x
    trace "******************************************************************************************"
    trace "***                                                                                    ***"
    trace "***    Oracle WebLogic Server Kubernetes Operator Acceptance Test Suite Completed !!   ***"
    trace "***                                                                                    ***"
    trace "******************************************************************************************"
} 


# entry point

if [ "$WERCKER" = "true" -o "$JENKINS" = "true" ]; then
  if [ "${VERBOSE:-false}" = "true" ]; then
    test_suite 2>&1 
    exit_status="$?"
  else
    test_suite 2>&1 | grep -v "^+"
    exit_status="${PIPESTATUS[0]}"
  fi
else
  export TESTOUT=/tmp/test_suite.out
  trace See $TESTOUT for full trace.

  if [ "${VERBOSE:-false}" = "true" ]; then
    test_suite 2>&1 | tee /tmp/test_suite.out 
    exit_status="${PIPESTATUS[0]}"
  else
    test_suite 2>&1 | tee /tmp/test_suite.out | grep -v "^+"
    exit_status="${PIPESTATUS[0]}"
  fi
  trace See $TESTOUT for full trace.
fi

exit $exit_status
<|MERGE_RESOLUTION|>--- conflicted
+++ resolved
@@ -631,11 +631,7 @@
     declare_test_pass
 }
 
-<<<<<<< HEAD
-# dom_define   DOM_KEY OP_KEY NAMESPACE DOMAIN_UID STARTUP_CONTROL WL_CLUSTER_NAME WLCLUSTER_TYPE MS_BASE_NAME ADMIN_PORT ADMIN_WLST_PORT ADMIN_NODE_PORT MS_PORT LOAD_BALANCER_WEB_PORT LOAD_BALANCER_ADMIN_PORT
-=======
-# dom_define   DOM_KEY OP_KEY NAMESPACE DOMAIN_UID STARTUP_CONTROL WL_CLUSTER_NAME MS_BASE_NAME ADMIN_PORT ADMIN_WLST_PORT ADMIN_NODE_PORT MS_PORT LOAD_BALANCER_WEB_PORT LOAD_BALANCER_DASHBOARD_PORT
->>>>>>> 9bb46ba0
+# dom_define   DOM_KEY OP_KEY NAMESPACE DOMAIN_UID STARTUP_CONTROL WL_CLUSTER_NAME WL_CLUSTER_TYPE MS_BASE_NAME ADMIN_PORT ADMIN_WLST_PORT ADMIN_NODE_PORT MS_PORT LOAD_BALANCER_WEB_PORT LOAD_BALANCER_DASHBOARD_PORT
 #   Sets up a table of domain values:  all of the above, plus TMP_DIR which is derived.
 #
 # dom_get      DOM_KEY <value>
@@ -651,13 +647,8 @@
 #   echo Defined operator $opkey with `dom_echo_all $DOM_KEY`
 #
 function dom_define {
-<<<<<<< HEAD
     if [ "$#" != 14 ] ; then
-      fail "requires 14 parameters: DOM_KEY OP_KEY NAMESPACE DOMAIN_UID STARTUP_CONTROL WL_CLUSTER_NAME WL_CLUSTER_TYPE MS_BASE_NAME ADMIN_PORT ADMIN_WLST_PORT ADMIN_NODE_PORT MS_PORT LOAD_BALANCER_WEB_PORT LOAD_BALANCER_ADMIN_PORT"
-=======
-    if [ "$#" != 13 ] ; then
-      fail "requires 13 parameters: DOM_KEY OP_KEY NAMESPACE DOMAIN_UID STARTUP_CONTROL WL_CLUSTER_NAME MS_BASE_NAME ADMIN_PORT ADMIN_WLST_PORT ADMIN_NODE_PORT MS_PORT LOAD_BALANCER_WEB_PORT LOAD_BALANCER_DASHBOARD_PORT"
->>>>>>> 9bb46ba0
+      fail "requires 13 parameters: DOM_KEY OP_KEY NAMESPACE DOMAIN_UID STARTUP_CONTROL WL_CLUSTER_NAME WL_CLUSTER_TYPE MS_BASE_NAME ADMIN_PORT ADMIN_WLST_PORT ADMIN_NODE_PORT MS_PORT LOAD_BALANCER_WEB_PORT LOAD_BALANCER_DASHBOARD_PORT"
     fi
     local DOM_KEY="`echo \"${1}\" | sed 's/-/_/g'`"
     eval export DOM_${DOM_KEY}_OP_KEY="$2"
@@ -665,7 +656,6 @@
     eval export DOM_${DOM_KEY}_DOMAIN_UID="$4"
     eval export DOM_${DOM_KEY}_STARTUP_CONTROL="$5"
     eval export DOM_${DOM_KEY}_WL_CLUSTER_NAME="$6"
-<<<<<<< HEAD
     eval export DOM_${DOM_KEY}_WL_CLUSTER_TYPE="$7"
     eval export DOM_${DOM_KEY}_MS_BASE_NAME="$8"
     eval export DOM_${DOM_KEY}_ADMIN_PORT="$9"
@@ -673,16 +663,7 @@
     eval export DOM_${DOM_KEY}_ADMIN_NODE_PORT="${11}"
     eval export DOM_${DOM_KEY}_MS_PORT="${12}"
     eval export DOM_${DOM_KEY}_LOAD_BALANCER_WEB_PORT="${13}"
-    eval export DOM_${DOM_KEY}_LOAD_BALANCER_ADMIN_PORT="${14}"
-=======
-    eval export DOM_${DOM_KEY}_MS_BASE_NAME="$7"
-    eval export DOM_${DOM_KEY}_ADMIN_PORT="$8"
-    eval export DOM_${DOM_KEY}_ADMIN_WLST_PORT="$9"
-    eval export DOM_${DOM_KEY}_ADMIN_NODE_PORT="${10}"
-    eval export DOM_${DOM_KEY}_MS_PORT="${11}"
-    eval export DOM_${DOM_KEY}_LOAD_BALANCER_WEB_PORT="${12}"
-    eval export DOM_${DOM_KEY}_LOAD_BALANCER_DASHBOARD_PORT="${13}"
->>>>>>> 9bb46ba0
+    eval export DOM_${DOM_KEY}_LOAD_BALANCER_DASHBOARD_PORT="${14}"
 
     # derive TMP_DIR $USER_PROJECTS_DIR/weblogic-domains/$NAMESPACE-$DOMAIN_UID :
     eval export DOM_${DOM_KEY}_TMP_DIR="$USER_PROJECTS_DIR/weblogic-domains/$4"
@@ -762,38 +743,13 @@
     cp $PROJECT_ROOT/src/integration-tests/apps/testwebapp.war ${tmp_dir}/testwebapp.war
 
     # Customize the create domain job inputs
-<<<<<<< HEAD
-    sed -i -e "s/^exposeAdminT3Channel:.*/exposeAdminT3Channel: true/" ${tmp_dir}/create-domain-job-inputs.yaml
-
-    # Customize more configuraiton 
-    sed -i -e "s/^persistenceVolumeName:.*/persistenceVolumeName: ${PV}/" ${tmp_dir}/create-domain-job-inputs.yaml
-    sed -i -e "s/^persistenceVolumeClaimName:.*/persistenceVolumeClaimName: $PV-claim/" ${tmp_dir}/create-domain-job-inputs.yaml
-    sed -i -e "s;^persistencePath:.*;persistencePath: $PV_ROOT/acceptance_test_pv/$PV_DIR;" ${tmp_dir}/create-domain-job-inputs.yaml
-    sed -i -e "s/^domainUid:.*/domainUid: $DOMAIN_UID/" ${tmp_dir}/create-domain-job-inputs.yaml
-    sed -i -e "s/^clusterName:.*/clusterName: $WL_CLUSTER_NAME/" ${tmp_dir}/create-domain-job-inputs.yaml
-    sed -i -e "s/^clusterType:.*/clusterType: $WL_CLUSTER_TYPE/" ${tmp_dir}/create-domain-job-inputs.yaml
-    sed -i -e "s/^namespace:.*/namespace: $NAMESPACE/" ${tmp_dir}/create-domain-job-inputs.yaml
-    sed -i -e "s/^t3ChannelPort:.*/t3ChannelPort: $ADMIN_WLST_PORT/" ${tmp_dir}/create-domain-job-inputs.yaml
-    sed -i -e "s/^adminNodePort:.*/adminNodePort: $ADMIN_NODE_PORT/" ${tmp_dir}/create-domain-job-inputs.yaml
-    sed -i -e "s/^exposeAdminNodePort:.*/exposeAdminNodePort: true/" ${tmp_dir}/create-domain-job-inputs.yaml
-    sed -i -e "s/^t3PublicAddress:.*/t3PublicAddress: $NODEPORT_HOST/" ${tmp_dir}/create-domain-job-inputs.yaml
-    sed -i -e "s/^adminPort:.*/adminPort: $ADMIN_PORT/" ${tmp_dir}/create-domain-job-inputs.yaml
-    sed -i -e "s/^managedServerPort:.*/managedServerPort: $MS_PORT/" ${tmp_dir}/create-domain-job-inputs.yaml
-    sed -i -e "s/^secretName:.*/secretName: $CREDENTIAL_NAME/" ${tmp_dir}/create-domain-job-inputs.yaml
-    if [ -n "${IMAGE_PULL_SECRET_WEBLOGIC}" ]; then
-      sed -i -e "s|#imagePullSecretName:.*|imagePullSecretName: ${IMAGE_PULL_SECRET_WEBLOGIC}|g" ${tmp_dir}/create-domain-job-inputs.yaml
-    fi
-    sed -i -e "s/^loadBalancerWebPort:.*/loadBalancerWebPort: $LOAD_BALANCER_WEB_PORT/" ${tmp_dir}/create-domain-job-inputs.yaml
-    sed -i -e "s/^loadBalancerAdminPort:.*/loadBalancerAdminPort: $LOAD_BALANCER_ADMIN_PORT/" ${tmp_dir}/create-domain-job-inputs.yaml
-    sed -i -e "s/^javaOptions:.*/javaOptions: $WLS_JAVA_OPTIONS/" ${tmp_dir}/create-domain-job-inputs.yaml
-    sed -i -e "s/^startupControl:.*/startupControl: $STARTUP_CONTROL/"  ${tmp_dir}/create-domain-job-inputs.yaml
-=======
     sed -i -e "s/^exposeAdminT3Channel:.*/exposeAdminT3Channel: true/" $inputs
 
     # Customize more configuration 
     sed -i -e "s;^#weblogicDomainStoragePath:.*;weblogicDomainStoragePath: $PV_ROOT/acceptance_test_pv/$DOMAIN_STORAGE_DIR;" $inputs
     sed -i -e "s/^#domainUID:.*/domainUID: $DOMAIN_UID/" $inputs
     sed -i -e "s/^clusterName:.*/clusterName: $WL_CLUSTER_NAME/" $inputs
+    sed -i -e "s/^clusterType:.*/clusterType: $WL_CLUSTER_TYPE/" $inputs
     sed -i -e "s/^namespace:.*/namespace: $NAMESPACE/" $inputs
     sed -i -e "s/^t3ChannelPort:.*/t3ChannelPort: $ADMIN_WLST_PORT/" $inputs
     sed -i -e "s/^adminNodePort:.*/adminNodePort: $ADMIN_NODE_PORT/" $inputs
@@ -809,7 +765,6 @@
     sed -i -e "s/^loadBalancerDashboardPort:.*/loadBalancerDashboardPort: $LOAD_BALANCER_DASHBOARD_PORT/" $inputs
     sed -i -e "s/^javaOptions:.*/javaOptions: $WLS_JAVA_OPTIONS/" $inputs
     sed -i -e "s/^startupControl:.*/startupControl: $STARTUP_CONTROL/"  $inputs
->>>>>>> 9bb46ba0
 
     # we will test cluster scale up and down in domain1 and domain4 
     if [ "$DOMAIN_UID" == "domain1" ] || [ "$DOMAIN_UID" == "domain4" ] ; then
@@ -2566,21 +2521,12 @@
     op_define  oper1   weblogic-operator-1  "default,test1"    31001
     op_define  oper2   weblogic-operator-2  test2              32001
 
-<<<<<<< HEAD
-    #          DOM_KEY  OP_KEY  NAMESPACE DOMAIN_UID STARTUP_CONTROL WL_CLUSTER_NAME WL_CLUSTER_TYPE MS_BASE_NAME   ADMIN_PORT ADMIN_WLST_PORT ADMIN_NODE_PORT MS_PORT LOAD_BALANCER_WEB_PORT LOAD_BALANCER_ADMIN_PORT
-    dom_define domain1  oper1   default   domain1    AUTO            cluster-1   dynamic     managed-server 7001       30012           30701           8001    30305                  30315
-    dom_define domain2  oper1   default   domain2    AUTO            cluster-1   dynamic     managed-server 7011       30031           30702           8021    30306                  30316
-    dom_define domain3  oper1   test1     domain3    AUTO            cluster-1   dynamic     managed-server 7021       30041           30703           8031    30307                  30317
-    dom_define domain4  oper2   test2     domain4    AUTO            cluster-1   configured  managed-server 7041       30051           30704           8041    30308                  30318
-    dom_define domain5  oper1   default   domain5    ADMIN           cluster-1   dynamic     managed-server 7051       30061           30705           8051    30309                  30319
-=======
-    #          DOM_KEY  OP_KEY  NAMESPACE DOMAIN_UID STARTUP_CONTROL WL_CLUSTER_NAME MS_BASE_NAME   ADMIN_PORT ADMIN_WLST_PORT ADMIN_NODE_PORT MS_PORT LOAD_BALANCER_WEB_PORT LOAD_BALANCER_DASHBOARD_PORT
-    dom_define domain1  oper1   default   domain1    AUTO            cluster-1       managed-server 7001       30012           30701           8001    30305                  30315
-    dom_define domain2  oper1   default   domain2    AUTO            cluster-1       managed-server 7011       30031           30702           8021    30306                  30316
-    dom_define domain3  oper1   test1     domain3    AUTO            cluster-1       managed-server 7021       30041           30703           8031    30307                  30317
-    dom_define domain4  oper2   test2     domain4    AUTO            cluster-1       managed-server 7041       30051           30704           8041    30308                  30318
-    dom_define domain5  oper1   default   domain5    ADMIN           cluster-1       managed-server 7051       30061           30705           8051    30309                  30319
->>>>>>> 9bb46ba0
+    #          DOM_KEY  OP_KEY  NAMESPACE DOMAIN_UID STARTUP_CONTROL WL_CLUSTER_NAME WL_CLUSTER_TYPE  MS_BASE_NAME   ADMIN_PORT ADMIN_WLST_PORT ADMIN_NODE_PORT MS_PORT LOAD_BALANCER_WEB_PORT LOAD_BALANCER_DASHBOARD_PORT
+    dom_define domain1  oper1   default   domain1    AUTO            cluster-1       dynamic          managed-server 7001       30012           30701           8001    30305                  30315
+    dom_define domain2  oper1   default   domain2    AUTO            cluster-1       dynamic          managed-server 7011       30031           30702           8021    30306                  30316
+    dom_define domain3  oper1   test1     domain3    AUTO            cluster-1       dynamic          managed-server 7021       30041           30703           8031    30307                  30317
+    dom_define domain4  oper2   test2     domain4    AUTO            cluster-1       configured       managed-server 7041       30051           30704           8041    30308                  30318
+    dom_define domain5  oper1   default   domain5    ADMIN           cluster-1       dynamic          managed-server 7051       30061           30705           8051    30309                  30319
 
     # create namespaces for domains (the operator job creates a namespace if needed)
     # TODO have the op_define commands themselves create target namespace if it doesn't already exist, or test if the namespace creation is needed in the first place, and if so, ask MikeG to create them as part of domain create job
