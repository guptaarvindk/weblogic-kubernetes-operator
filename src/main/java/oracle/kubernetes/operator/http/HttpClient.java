--- conflicted
+++ resolved
@@ -74,7 +74,6 @@
     return new Result(responseString, status, successful);
   }
 
-<<<<<<< HEAD
   public Result executePostUrlOnServiceClusterIP(String requestUrl, String serviceURL, String payload) {
     Result result = null;
     try {
@@ -101,14 +100,6 @@
    */
   public Result executePostUrlOnServiceClusterIP(String requestUrl, String serviceURL, String payload,
                                                  boolean throwOnFailure) throws HTTPException {
-=======
-  public String executePostUrlOnServiceClusterIP(String requestUrl, ClientHolder client, String serviceName, String namespace, String payload) {
-    String serviceURL = SERVICE_URL == null ? getServiceURL(client, principal, serviceName, namespace) : SERVICE_URL;
-    return executePostUrlOnServiceClusterIP(requestUrl, serviceURL, namespace, payload);
-  }
-  
-  public String executePostUrlOnServiceClusterIP(String requestUrl, String serviceURL, String namespace, String payload) {
->>>>>>> 69ecafe4
     String url = serviceURL + requestUrl;
     WebTarget target = httpClient.target(url);
     Invocation.Builder invocationBuilder = target.request().accept("application/json")
@@ -134,24 +125,14 @@
   }
 
   /**
-<<<<<<< HEAD
-   * Asynchronous {@link Step} for creating an authenticated HTTP client targeted at an admin server
-=======
    * Asynchronous {@link Step} for creating an authenticated HTTP client targeted at a server instance
-   * @param principal Principal
->>>>>>> 69ecafe4
    * @param namespace Namespace
    * @param adminSecretName Admin secret name
    * @param next Next processing step
    * @return step to create client
    */
-<<<<<<< HEAD
-  public static Step createAuthenticatedClientForAdminServer(String namespace, String adminSecretName, Step next) {
-    return new AuthenticatedClientForAdminServerStep(namespace, adminSecretName, new WithSecretDataStep(next));
-=======
-  public static Step createAuthenticatedClientForServer(String principal, String namespace, String adminSecretName, Step next) {
-    return new AuthenticatedClientForServerStep(namespace, adminSecretName, new WithSecretDataStep(principal, next));
->>>>>>> 69ecafe4
+  public static Step createAuthenticatedClientForServer(String namespace, String adminSecretName, Step next) {
+    return new AuthenticatedClientForServerStep(namespace, adminSecretName, new WithSecretDataStep(next));
   }
   
   private static class AuthenticatedClientForServerStep extends Step {
@@ -202,11 +183,7 @@
    * @param adminSecretName Admin secret name
    * @return authenticated client
    */
-<<<<<<< HEAD
-  public static HttpClient createAuthenticatedClientForAdminServer(ClientHolder client, String namespace, String adminSecretName) {
-=======
-  public static HttpClient createAuthenticatedClientForServer(ClientHolder client, String principal, String namespace, String adminSecretName) {
->>>>>>> 69ecafe4
+  public static HttpClient createAuthenticatedClientForServer(ClientHolder client, String namespace, String adminSecretName) {
     SecretHelper secretHelper = new SecretHelper(client, namespace);
     Map<String, byte[]> secretData =
         secretHelper.getSecretData(SecretHelper.SecretType.AdminCredentials, adminSecretName);
