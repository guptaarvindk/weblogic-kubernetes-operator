#!/bin/bash
# Copyright 2018, 2019, Oracle Corporation and/or its affiliates. All rights reserved.
# Licensed under the Universal Permissive License v 1.0 as shown at http://oss.oracle.com/licenses/upl.

#
# This script introspects a WebLogic DOMAIN_HOME in order to generate:
#
#   - a description of the domain for the operator (domain name, cluster name, ports, etc)
#   - encrypted login files for accessing a NM
#   - encrypted boot.ini for booting WL 
#   - encrypted admin user password passed in via a plain-text secret (for use in sit config)
#   - situational config files for overriding the configuration within the DOMAIN_HOME
# 
# It works as part of the following flow:
#
#   (1) When an operator discovers a new domain, it launches this script via an
#       introspector k8s job.
#   (2) This script then:
#       (2A) Configures and starts a NM via startNodeManager.sh (in NODEMGR_HOME)
#       (2B) Calls introspectDomain.py, which depends on the NM
#       (2C) Exits 0 on success, non-zero otherwise.
#   (5) Operator parses the output of introspectDomain.py into files and:
#       (5A) Uses one to get the domain's name, cluster name, ports, etc.
#       (5B) Deploys a config map for the domain containing the files.
#   (6) Operator starts pods for domain's WebLogic servers.
#   (7) Pod 'startServer.sh' script loads files from the config map, 
#       copies/uses encrypted files, and applies sit config files.
#
# Prerequisites:
#
#    - Optionally set
#        ORACLE_HOME = Oracle Install Home - defaults via utils.sh/exportInstallHomes
#        MW_HOME     = MiddleWare Install Home - defaults to ${ORACLE_HOME}
#        WL_HOME     = WebLogic Install Home - defaults to ${ORACLE_HOME}/wlserver
#
#    - Transitively requires other env vars for startNodeManager.sh, wlst.sh,
#      and introspectDomain.py (see these scripts to find out what else needs to be set).
#

function sort_files() {
    shopt -s nullglob
    root_dir=$1
    ext=$2
    declare -A sequence_array
    for file in ${root_dir}/*${ext} ; 
      do 
        actual_filename=$(basename $file)
        base_filename=$(basename ${file%.*})
        sequence="${base_filename##*.}"
        sequence_array[${actual_filename}]=${sequence}
      done
    for k in "${!sequence_array[@]}"
    do
        # MUST use echo , caller depends on stdout
        echo $k ' - ' ${sequence_array["$k"]}
    done |
    sort -n -k3  | cut -d' ' -f 1  
    shopt -u nullglob
}

function checkExistInventory() {
    has_md5=0

    trace "Checking model in image"
    if [ -f ${inventory_image_md5} ] ; then
        source -- ${inventory_image_md5}
        has_md5=1
        if [ ${#introspect_image[@]} -ne ${#inventory_image[@]} ]; then
            trace "Contents in model home changed: create domain again"
            return 1
        fi
        for K in "${!inventory_image[@]}"; do
            extension="${K##*.}"
            if [ "$extension" == "yaml" -o "$extension" == "properties" -o "$extension" == "zip" ]; then
                if [ ! "${inventory_image[$K]}" == "${introspect_image[$K]}" ]; then
                    trace "md5 not equal: create domain" $K
                    return 1
                fi
            fi
        done
    fi

    trace "Checking images in config map"
    if [ -f ${inventory_cm_md5} ] ; then
        source -- ${inventory_cm_md5}
        has_md5=1
        if [ ${#introspect_cm[@]} -ne ${#inventory_cm[@]} ]; then
            trace "Contents of config map changed: create domain again"
            return 1
        fi
        for K in "${!inventory_cm[@]}"; do
            extension="${K##*.}"
            if [ "$extension" == "yaml" -o "$extension" == "properties" ]; then
                if [ ! "${inventory_cm[$K]}" == "${introspect_cm[$K]}" ]; then
                    trace "md5 not equal: create domain" $K
                    return 1
                fi
            fi
         done
    else
        # if no config map before but adding one now
        if [ ${#inventory_cm[@]} -ne 0 ]; then
            trace "New inventory in cm: create domain"
            return 1
        fi
    fi
    trace "Checking passphrase"
    if [ -f ${inventory_passphrase_md5} ] ; then
        has_md5=1
        source -- ${inventory_passphrase_md5}
        found_wdt_pwd=$(find ${wdt_secret_path} -name wdtpassword -type f)
        if [ -f "${found_wdt_pwd}" ] ; then
            target_md5=$(md5sum $found_wdt_pwd | cut -d' ' -f1)
        fi
        for K in "${!inventory_passphrase[@]}"; do
            if [ ! "$target_md5" == "${inventory_passphrase[$K]}" ]; then
                trace "passphrase changed: recreate domain " $target_md5 ${inventory_passphrase[$K]}
                return 1
            fi
        done
    else
        if [ ${#inventory_passphrase[@]} -ne 0 ]; then
            trace "new passphrase: recreate domain"
            return 1
        fi
    fi

    if [ $has_md5 -eq 0 ]; then
        trace "no md5 found: create domain"
        return 1
    fi
    return 0

}

function createWLDomain() {

    model_list=""
    archive_list=""
    variable_list="${model_home}/variables/_k8s_generated_props.properties"

    # in case retry
    if [ -f ${variable_list} ] ; then
        cat /dev/null > ${variable_list}
    fi

    for file in $(sort_files $model_root ".yaml")
        do
            inventory_image[$file]=$(md5sum ${model_root}/${file} | cut -d' ' -f1)
            if [ "$model_list" != "" ]; then
                model_list="${model_list},"
            fi
            model_list="${model_list}${model_root}/${file}"
        done

    for file in $(sort_files $wdt_config_root ".yaml")
        do
            inventory_cm[$file]=$(md5sum ${wdt_config_root}/$file | cut -d' ' -f1)
            if [ "$model_list" != "" ]; then
                model_list="${model_list},"
            fi
            model_list="${model_list}${wdt_config_root}/${file}"
        done

    # Should only have one !!

    for file in $(ls ${archive_root}/*.zip | sort)
        do
            if [ "$archive_list" != "" ]; then
                archive_list="${archive_list},"
                trace "More than one archive file"
                exit 1
            fi
            inventory_image[$file]=$(md5sum $file | cut -d' ' -f1)
            archive_list="${archive_list}${file}"
        done

    # Merge all properties together

    for file in $(sort_files ${variable_root} ".properties")
        do
            inventory_image[$file]=$(md5sum ${variable_root}/$file | cut -d' ' -f1)
            cat ${variable_root}/${file} >> ${variable_list}
        done

    for file in $(sort_files ${wdt_config_root} ".properties")
        do
            inventory_cm[$file]=$(md5sum  ${wdt_config_root}/$file | cut -d' ' -f1)
            cat ${wdt_config_root}/${file} >> ${variable_list}
        done

    if [ -f ${variable_list} ]; then
        variable_list="-variable_file ${variable_list}"
    else
        variable_list=""
    fi

    if [ "$archive_list" != "" ]; then
        archive_list="-archive_file ${archive_list}"
    fi

    if [ "$model_list" != "" ]; then
        model_list="-model_file ${model_list}"
    fi

    use_encryption=""
    use_passphrase=0
    found_wdt_pwd=$(find ${wdt_secret_path} -name wdtpassword -type f)
    if [ -f "${found_wdt_pwd}" ] ; then
        inventory_passphrase[wdtpassword]=$(md5sum $found_wdt_pwd | cut -d' ' -f1)
        wdt_passphrase=$(cat ${found_wdt_pwd})
        use_passphrase=1
    fi

    # check to see if any model including changed (or first model in image deploy)
    # if yes. then run create domain again

    # if not (TODO) handle major upgrade ??

    checkExistInventory
    create_domain=$?
    if  [ ${create_domain} -ne 0 ] ; then

        trace "NEED TO CREATE DOMAIN"
        export __WLSDEPLOY_STORE_MODEL__=1

        trace "RUNNIN CREATEDOMAIN"
        if [ $use_passphrase -eq 1 ]; then
            yes ${wdt_passphrase} | /u01/weblogic-deploy/bin/createDomain.sh -oracle_home $MW_HOME -domain_home \
            $DOMAIN_HOME $model_list $archive_list $variable_list -use_encryption
        else
            /u01/weblogic-deploy/bin/createDomain.sh -oracle_home $MW_HOME -domain_home $DOMAIN_HOME $model_list \
            $archive_list $variable_list
        fi
        ret=$?
        if [ $ret -ne 0 ]; then
            trace "Create Domain Failed"
            exit 1
        fi
        # The reason for copying the associative array is because they cannot be passed to the function for checking
        # and the script source the persisted associative variable shell script to retrieve it back to a variable
        # we are comparing  inventory* (which is the current image md5 contents) vs introspect* (which is the previous
        # run stored in the config map )

        if [ "${#inventory_image[@]}" -ne "0" ] ; then
            declare -A introspect_image
            for K in "${!inventory_image[@]}"; do introspect_image[$K]=${inventory_image[$K]}; done
            declare -p introspect_image > /tmp/inventory_image.md5
        fi
        if [ "${#inventory_cm[@]}" -ne "0" ] ; then
            declare -A introspect_cm
            for K in "${!inventory_cm[@]}"; do introspect_cm[$K]=${inventory_cm[$K]}; done
            declare -p introspect_cm > /tmp/inventory_cm.md5
        fi
        if [ "${#inventory_passphrase[@]}" -ne "0" ] ; then
            declare -A introspect_passphrase
            for K in "${!inventory_passphrase[@]}"; do introspect_passphrase[$K]=${inventory_passphrase[$K]}; done
            declare -p introspect_passphrase > /tmp/inventory_passphrase.md5
        fi
        if [ -f ${inventory_merged_model} ] ; then


            ${SCRIPTPATH}/wlst.sh ${SCRIPTPATH}/model_diff.py ${inventory_merged_model} $DOMAIN_HOME/wlsdeploy/domain_model.json || exit 1
            if [ $? -eq 0 ] ; then
                echo "using online update"
                # look at the original model to get the admin user and password or get it from the secrets
#                admin_user=$(grep -Po "'AdminUserName':.*?'," /weblogic-operator/introspectormd5/merged_model.json | cut -d\' -f 4)
#                admin_pwd=$(grep -Po "'AdminPassword':.*?'," /weblogic-operator/introspectormd5/merged_model.json | cut -d\' -f 4)
                admin_user=$(cat /weblogic-operator/secrets/username)
                admin_pwd=$(cat /weblogic-operator/secrets/password)

                # TODO fix this HACK

                if [ "${AS_SERVICE_NAME}" == "" ] ; then
                    export AS_SERVICE_NAME="${DOMAIN_UID}-admin-server"
                    export ADMIN_PORT=7001
                fi
                yes ${admin_pwd} | /u01/weblogic-deploy/bin/updateDomain.sh -oracle_home $MW_HOME \
                 -admin_url "t3://${AS_SERVICE_NAME}:${ADMIN_PORT}" -admin_user ${admin_user} -model_file \
                 /tmp/diffed_model.py $variable_list -domain_home $DOMAIN_HOME
                #trace "domain restart >>>  updatedomainResult=$rc"
                retcode=$rc
                if [ "${retcode}" == "103" ] ; then
                    trace "domain restart >>>  updatedomainResult=${retcode}"
                elif [ "${retcode}" == "102" ] ; then
                    trace "domain restart >>>  updatedomainResult=${retcode}"
                elif [ "${retcode}" != "0" ] ; then
                    trace "domain restart >>>  updatedomainResult=${retcode}"
                    exit 1
                else
                    trace "domain restart >>>  updatedomainResult=${retcode}"
                fi
              # perform wdt online update if the user has specify in the spec ? How to get it from the spec ?  env ?
              # write something to the instrospec output so that the operator knows whether to restart the server
            fi
        fi

    fi
    return ${create_domain}
}


declare -A inventory_image
declare -A inventory_cm
declare -A inventory_passphrase
inventory_image_md5="/weblogic-operator/introspectormd5/inventory_image.md5"
inventory_cm_md5="/weblogic-operator/introspectormd5/inventory_cm.md5"
inventory_passphrase_md5="/weblogic-operator/introspectormd5/inventory_passphrase.md5"
inventory_merged_model="/weblogic-operator/introspectormd5/merged_model.json"
wdt_config_root="/weblogic-operator/wdt-config-map"
wdt_secret_path="/weblogic-operator/wdt-config-map-secrets"
model_home="/u01/model_home"
model_root="${model_home}/models"
archive_root="${model_home}/archives"
variable_root="${model_home}/variables"
operator_md5=$DOMAIN_HOME/operatormd5


SCRIPTPATH="$( cd "$(dirname "$0")" > /dev/null 2>&1 ; pwd -P )"

# setup tracing

source ${SCRIPTPATH}/utils.sh
[ $? -ne 0 ] && echo "[SEVERE] Missing file ${SCRIPTPATH}/utils.sh" && exit 1 

trace "Introspecting the domain"

env | tracePipe "Current environment:"

# set ORACLE_HOME/WL_HOME/MW_HOME to defaults if needed

exportInstallHomes

# check if prereq env-vars, files, and directories exist

checkEnv DOMAIN_UID \
         NAMESPACE \
         DOMAIN_HOME \
         ORACLE_HOME \
         JAVA_HOME \
         NODEMGR_HOME \
         WL_HOME \
         MW_HOME \
         || exit 1

for script_file in "${SCRIPTPATH}/wlst.sh" \
                   "${SCRIPTPATH}/startNodeManager.sh"  \
                   "${SCRIPTPATH}/introspectDomain.py"; do
  [ ! -f "$script_file" ] && trace SEVERE "Missing file '${script_file}'." && exit 1 
done 

<<<<<<< HEAD
for dir_var in JAVA_HOME WL_HOME MW_HOME; do
  [ ! -d "${!dir_var}" ] && trace "Error: missing ${dir_var} directory '${!dir_var}'." && exit 1
=======
for dir_var in DOMAIN_HOME JAVA_HOME WL_HOME MW_HOME ORACLE_HOME; do
  [ ! -d "${!dir_var}" ] && trace SEVERE "Missing ${dir_var} directory '${!dir_var}'." && exit 1
>>>>>>> 0a5b4867
done

if [ ! -d "$DOMAIN_HOME" ]; then
    mkdir -p $DOMAIN_HOME
    createWLDomain
    created_domain=$?
    trace "created domain " ${created_domain}
else
    created_domain=1
fi


# check DOMAIN_HOME for a config/config.xml, reset DOMAIN_HOME if needed

exportEffectiveDomainHome || exit 1

<<<<<<< HEAD
=======
# check if we're using a supported WebLogic version
# (the check  will log a message if it fails)

checkWebLogicVersion || exit 1

# start node manager

trace "Starting node manager"
>>>>>>> 0a5b4867


# run instrospector wlst script

<<<<<<< HEAD
if [ ${created_domain} -ne 0 ]; then
    # start node manager -why ??
    trace "Starting node manager"
    ${SCRIPTPATH}/startNodeManager.sh || exit 1
    trace "Running introspector WLST script ${SCRIPTPATH}/introspectDomain.py"
    ${SCRIPTPATH}/wlst.sh ${SCRIPTPATH}/introspectDomain.py || exit 1
fi
=======
trace "Running introspector WLST script ${SCRIPTPATH}/introspectDomain.py"

${SCRIPTPATH}/wlst.sh ${SCRIPTPATH}/introspectDomain.py || exit 1

>>>>>>> 0a5b4867
trace "Domain introspection complete"

exit 0<|MERGE_RESOLUTION|>--- conflicted
+++ resolved
@@ -42,8 +42,8 @@
     root_dir=$1
     ext=$2
     declare -A sequence_array
-    for file in ${root_dir}/*${ext} ; 
-      do 
+    for file in ${root_dir}/*${ext} ;
+      do
         actual_filename=$(basename $file)
         base_filename=$(basename ${file%.*})
         sequence="${base_filename##*.}"
@@ -54,7 +54,7 @@
         # MUST use echo , caller depends on stdout
         echo $k ' - ' ${sequence_array["$k"]}
     done |
-    sort -n -k3  | cut -d' ' -f 1  
+    sort -n -k3  | cut -d' ' -f 1
     shopt -u nullglob
 }
 
@@ -321,7 +321,7 @@
 # setup tracing
 
 source ${SCRIPTPATH}/utils.sh
-[ $? -ne 0 ] && echo "[SEVERE] Missing file ${SCRIPTPATH}/utils.sh" && exit 1 
+[ $? -ne 0 ] && echo "[SEVERE] Missing file ${SCRIPTPATH}/utils.sh" && exit 1
 
 trace "Introspecting the domain"
 
@@ -346,16 +346,11 @@
 for script_file in "${SCRIPTPATH}/wlst.sh" \
                    "${SCRIPTPATH}/startNodeManager.sh"  \
                    "${SCRIPTPATH}/introspectDomain.py"; do
-  [ ! -f "$script_file" ] && trace SEVERE "Missing file '${script_file}'." && exit 1 
+  [ ! -f "$script_file" ] && trace SEVERE "Missing file '${script_file}'." && exit 1
 done 
 
-<<<<<<< HEAD
-for dir_var in JAVA_HOME WL_HOME MW_HOME; do
-  [ ! -d "${!dir_var}" ] && trace "Error: missing ${dir_var} directory '${!dir_var}'." && exit 1
-=======
 for dir_var in DOMAIN_HOME JAVA_HOME WL_HOME MW_HOME ORACLE_HOME; do
   [ ! -d "${!dir_var}" ] && trace SEVERE "Missing ${dir_var} directory '${!dir_var}'." && exit 1
->>>>>>> 0a5b4867
 done
 
 if [ ! -d "$DOMAIN_HOME" ]; then
@@ -372,8 +367,6 @@
 
 exportEffectiveDomainHome || exit 1
 
-<<<<<<< HEAD
-=======
 # check if we're using a supported WebLogic version
 # (the check  will log a message if it fails)
 
@@ -381,13 +374,8 @@
 
 # start node manager
 
-trace "Starting node manager"
->>>>>>> 0a5b4867
-
-
 # run instrospector wlst script
 
-<<<<<<< HEAD
 if [ ${created_domain} -ne 0 ]; then
     # start node manager -why ??
     trace "Starting node manager"
@@ -395,12 +383,6 @@
     trace "Running introspector WLST script ${SCRIPTPATH}/introspectDomain.py"
     ${SCRIPTPATH}/wlst.sh ${SCRIPTPATH}/introspectDomain.py || exit 1
 fi
-=======
-trace "Running introspector WLST script ${SCRIPTPATH}/introspectDomain.py"
-
-${SCRIPTPATH}/wlst.sh ${SCRIPTPATH}/introspectDomain.py || exit 1
-
->>>>>>> 0a5b4867
 trace "Domain introspection complete"
 
 exit 0