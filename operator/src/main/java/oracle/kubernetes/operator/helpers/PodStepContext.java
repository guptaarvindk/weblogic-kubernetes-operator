// Copyright 2017, 2018, Oracle Corporation and/or its affiliates.  All rights reserved.
// Licensed under the Universal Permissive License v 1.0 as shown at
// http://oss.oracle.com/licenses/upl.

package oracle.kubernetes.operator.helpers;

import static oracle.kubernetes.operator.LabelConstants.forDomainUid;
import static oracle.kubernetes.operator.VersionConstants.DEFAULT_DOMAIN_VERSION;

import io.kubernetes.client.custom.IntOrString;
import io.kubernetes.client.custom.Quantity;
import io.kubernetes.client.models.*;
import java.io.File;
import java.util.*;
import oracle.kubernetes.operator.*;
import oracle.kubernetes.operator.calls.CallResponse;
import oracle.kubernetes.operator.logging.LoggingFacade;
import oracle.kubernetes.operator.logging.LoggingFactory;
import oracle.kubernetes.operator.logging.MessageKeys;
import oracle.kubernetes.operator.steps.DefaultResponseStep;
import oracle.kubernetes.operator.wlsconfig.WlsDomainConfig;
import oracle.kubernetes.operator.work.NextAction;
import oracle.kubernetes.operator.work.Packet;
import oracle.kubernetes.operator.work.Step;
import oracle.kubernetes.weblogic.domain.v2.Domain;
import oracle.kubernetes.weblogic.domain.v2.ServerSpec;
import org.apache.commons.lang3.builder.EqualsBuilder;

@SuppressWarnings("deprecation")
public abstract class PodStepContext implements StepContextConstants {

  private static final LoggingFacade LOGGER = LoggingFactory.getLogger("Operator", "Operator");

  private static final String STOP_SERVER = "/weblogic-operator/scripts/stopServer.sh";
  private static final String START_SERVER = "/weblogic-operator/scripts/startServer.sh";
  private static final String LIVENESS_PROBE = "/weblogic-operator/scripts/livenessProbe.sh";

  private static final String READINESS_PATH = "/weblogic";

  private final DomainPresenceInfo info;
  private final WlsDomainConfig domainTopology;
  private final Step conflictStep;
  private V1Pod podModel;
  private Map<String, String> substitutionVariables = new HashMap<>();

  PodStepContext(Step conflictStep, Packet packet) {
    this.conflictStep = conflictStep;
    info = packet.getSPI(DomainPresenceInfo.class);
    domainTopology = (WlsDomainConfig) packet.get(ProcessingConstants.DOMAIN_TOPOLOGY);
  }

  void init() {
    createSubstitutionMap();
    podModel = createPodModel();
  }

  private void createSubstitutionMap() {
    substitutionVariables.put("DOMAIN_NAME", getDomainName());
    substitutionVariables.put("DOMAIN_HOME", getDomainHome());
    substitutionVariables.put("SERVER_NAME", getServerName());
    substitutionVariables.put("ADMIN_NAME", getAsName());
    substitutionVariables.put("ADMIN_PORT", getAsPort().toString());
  }

  private V1Pod getPodModel() {
    return podModel;
  }

  abstract ServerSpec getServerSpec();

  private Step getConflictStep() {
    return new ConflictStep();
  }

  abstract Map<String, String> getPodLabels();

  abstract Map<String, String> getPodAnnotations();

  private class ConflictStep extends Step {

    @Override
    public NextAction apply(Packet packet) {
      return doNext(getConflictStep(), packet);
    }

    @Override
    public boolean equals(Object other) {
      if (other == this) {
        return true;
      }
      if (!(other instanceof ConflictStep)) {
        return false;
      }
      ConflictStep rhs = ((ConflictStep) other);
      return new EqualsBuilder().append(conflictStep, rhs.getConflictStep()).isEquals();
    }

    private Step getConflictStep() {
      return conflictStep;
    }
  }

  // ------------------------ data methods ----------------------------

  String getNamespace() {
    return info.getNamespace();
  }

  String getDomainUID() {
    return getDomain().getDomainUID();
  }

  Domain getDomain() {
    return info.getDomain();
  }

  String getDomainName() {
    return domainTopology.getName();
  }

  private String getDomainResourceName() {
    return info.getDomain().getMetadata().getName();
  }

  String getPodName() {
    return LegalNames.toPodName(getDomainUID(), getServerName());
  }

  String getAsName() {
    return domainTopology.getAdminServerName();
  }

  Integer getAsPort() {
    return domainTopology.getServerConfig(domainTopology.getAdminServerName()).getListenPort();
  }

  private String getLogHome() {
    return getDomain().getLogHome();
  }

<<<<<<< HEAD
  private String getEffectiveLogHome() {
=======
  protected boolean isDomainHomeInImage() {
    return getDomain().isDomainHomeInImage();
  }

  String getEffectiveLogHome() {
    if (!getDomain().getLogHomeEnabled()) return "";
>>>>>>> 3f3c8723
    String logHome = getLogHome();
    if (logHome == null || "".equals(logHome.trim())) {
      // logHome not specified, use default value
      return DEFAULT_LOG_HOME + File.separator + getDomainUID();
    }
    return logHome;
  }

  private String getIncludeServerOutInPodLog() {
    return Boolean.toString(getDomain().isIncludeServerOutInPodLog());
  }

  abstract Integer getPort();

  abstract String getServerName();

  ServerKubernetesObjects getSko() {
    return info.getServers().computeIfAbsent(getServerName(), k -> new ServerKubernetesObjects());
  }

  // ----------------------- step methods ------------------------------

  // Prevent the watcher from recreating pod with old spec
  private void clearRecord() {
    setRecordedPod(null);
  }

  private void setRecordedPod(V1Pod pod) {
    getSko().getPod().set(pod);
  }

  /**
   * Reads the specified pod and decides whether it must be created or replaced.
   *
   * @param next the next step to perform after the pod verification is complete.
   * @return a step to be scheduled.
   */
  Step verifyPod(Step next) {
    return new VerifyPodStep(next);
  }

  /**
   * Deletes the specified pod.
   *
   * @param next the next step to perform after the pod deletion is complete.
   * @return a step to be scheduled.
   */
  private Step deletePod(Step next) {
    return new CallBuilder()
        .deletePodAsync(getPodName(), getNamespace(), new V1DeleteOptions(), deleteResponse(next));
  }

  /**
   * Creates the specified new pod and performs any additional needed processing.
   *
   * @param next the next step to perform after the pod creation is complete.
   * @return a step to be scheduled.
   */
  abstract Step createNewPod(Step next);

  /**
   * Creates the specified new pod and records it.
   *
   * @param next the next step to perform after the pod creation is complete.
   * @return a step to be scheduled.
   */
  Step createPod(Step next) {
    return new CallBuilder().createPodAsync(getNamespace(), getPodModel(), createResponse(next));
  }

  /**
   * Creates the specified replacement pod and performs any additional needed processing.
   *
   * @param next the next step to perform after the pod creation is complete.
   * @return a step to be scheduled.
   */
  abstract Step replaceCurrentPod(Step next);

  /**
   * Creates the specified replacement pod and records it.
   *
   * @param next the next step to perform after the pod creation is complete.
   * @return a step to be scheduled.
   */
  private Step replacePod(Step next) {
    return new CallBuilder().createPodAsync(getNamespace(), getPodModel(), replaceResponse(next));
  }

  private void logPodCreated() {
    LOGGER.info(getPodCreatedMessageKey(), getDomainUID(), getServerName());
  }

  private void logPodExists() {
    LOGGER.fine(getPodExistsMessageKey(), getDomainUID(), getServerName());
  }

  private void logPodReplaced() {
    LOGGER.info(getPodReplacedMessageKey(), getDomainUID(), getServerName());
  }

  abstract String getPodCreatedMessageKey();

  abstract String getPodExistsMessageKey();

  abstract String getPodReplacedMessageKey();

  Step createCyclePodStep(Step next) {
    return new CyclePodStep(next);
  }

  private class CyclePodStep extends Step {

    CyclePodStep(Step next) {
      super(next);
    }

    @Override
    public NextAction apply(Packet packet) {
      clearRecord();
      return doNext(deletePod(getNext()), packet);
    }
  }

  private boolean canUseCurrentPod(V1Pod currentPod) {
    return isCurrentPodValid(getPodModel(), currentPod);
  }

  // We want to detect changes that would require replacing an existing Pod
  // however, we've also found that Pod.equals(Pod) isn't right because k8s
  // returns fields, such as nodeName, even when export=true is specified.
  // Therefore, we'll just compare specific fields
  private static boolean isCurrentPodValid(V1Pod build, V1Pod current) {
    List<String> ignoring = getVolumesToIgnore(current);

    return isCurrentPodMetadataValid(build.getMetadata(), current.getMetadata())
        && isCurrentPodSpecValid(build.getSpec(), current.getSpec(), ignoring);
  }

  private static boolean isCurrentPodMetadataValid(V1ObjectMeta build, V1ObjectMeta current) {
    return VersionHelper.matchesResourceVersion(current, DEFAULT_DOMAIN_VERSION)
        && isRestartVersionValid(build, current)
        && KubernetesUtils.areLabelsValid(build, current)
        && KubernetesUtils.areAnnotationsValid(build, current);
  }

  private static boolean isCurrentPodSpecValid(
      V1PodSpec build, V1PodSpec current, List<String> ignoring) {
    return Objects.equals(current.getSecurityContext(), build.getSecurityContext())
        && KubernetesUtils.mapEquals(current.getNodeSelector(), build.getNodeSelector())
        && equalSets(volumesWithout(current.getVolumes(), ignoring), build.getVolumes())
        && equalSets(current.getImagePullSecrets(), build.getImagePullSecrets())
        && areCompatible(build.getContainers(), current.getContainers(), ignoring);
  }

  private static boolean areCompatible(
      List<V1Container> build, List<V1Container> current, List<String> ignoring) {
    if (build != null) {
      if (current == null) return false;

      for (V1Container bc : build) {
        V1Container fcc = getContainerWithName(current, bc.getName());
        if (fcc == null || !isCompatible(bc, fcc, ignoring)) {
          return false;
        }
      }
    }

    return true;
  }

  /**
   * Compares two pod spec containers for equality
   *
   * @param build the desired container model
   * @param current the current container, obtained from Kubernetes
   * @param ignoring a list of volume names to ignore
   * @return true if the containers are considered equal
   */
  private static boolean isCompatible(
      V1Container build, V1Container current, List<String> ignoring) {
    return current.getImage().equals(build.getImage())
        && current.getImagePullPolicy().equals(build.getImagePullPolicy())
        && Objects.equals(current.getSecurityContext(), build.getSecurityContext())
        && equalSettings(current.getLivenessProbe(), build.getLivenessProbe())
        && equalSettings(current.getReadinessProbe(), build.getReadinessProbe())
        && resourcesEqual(current.getResources(), build.getResources())
        && equalSets(mountsWithout(current.getVolumeMounts(), ignoring), build.getVolumeMounts())
        && equalSets(current.getPorts(), build.getPorts())
        && equalSets(current.getEnv(), build.getEnv())
        && equalSets(current.getEnvFrom(), build.getEnvFrom());
  }

  private static boolean equalSettings(V1Probe probe1, V1Probe probe2) {
    return Objects.equals(probe1.getInitialDelaySeconds(), probe2.getInitialDelaySeconds())
        && Objects.equals(probe1.getTimeoutSeconds(), probe2.getTimeoutSeconds())
        && Objects.equals(probe1.getPeriodSeconds(), probe2.getPeriodSeconds());
  }

  private static boolean resourcesEqual(V1ResourceRequirements a, V1ResourceRequirements b) {
    return KubernetesUtils.mapEquals(getLimits(a), getLimits(b))
        && KubernetesUtils.mapEquals(getRequests(a), getRequests(b));
  }

  private static Map<String, Quantity> getLimits(V1ResourceRequirements requirements) {
    return requirements == null ? Collections.emptyMap() : requirements.getLimits();
  }

  private static Map<String, Quantity> getRequests(V1ResourceRequirements requirements) {
    return requirements == null ? Collections.emptyMap() : requirements.getRequests();
  }

  private static List<V1Volume> volumesWithout(
      List<V1Volume> volumeMounts, List<String> volumesToIgnore) {
    List<V1Volume> result = new ArrayList<>(volumeMounts);
    for (Iterator<V1Volume> each = result.iterator(); each.hasNext(); )
      if (volumesToIgnore.contains(each.next().getName())) each.remove();

    return result;
  }

  private static List<V1VolumeMount> mountsWithout(
      List<V1VolumeMount> volumeMounts, List<String> volumesToIgnore) {
    List<V1VolumeMount> result = new ArrayList<>(volumeMounts);
    for (Iterator<V1VolumeMount> each = result.iterator(); each.hasNext(); )
      if (volumesToIgnore.contains(each.next().getName())) each.remove();

    return result;
  }

  private static List<String> getVolumesToIgnore(V1Pod current) {
    List<String> k8sVolumeNames = new ArrayList<>();
    for (V1Container container : getContainers(current))
      for (V1VolumeMount mount : getVolumeMounts(container))
        if (PodDefaults.K8S_SERVICE_ACCOUNT_MOUNT_PATH.equals(mount.getMountPath()))
          k8sVolumeNames.add(mount.getName());

    return k8sVolumeNames;
  }

  private static List<V1Container> getContainers(V1Pod current) {
    return Optional.ofNullable(current.getSpec().getContainers()).orElse(Collections.emptyList());
  }

  private static List<V1VolumeMount> getVolumeMounts(V1Container container) {
    return Optional.ofNullable(container.getVolumeMounts()).orElse(Collections.emptyList());
  }

  private static boolean isRestartVersionValid(V1ObjectMeta build, V1ObjectMeta current) {
    return isLabelSame(build, current, LabelConstants.DOMAINRESTARTVERSION_LABEL)
        && isLabelSame(build, current, LabelConstants.CLUSTERRESTARTVERSION_LABEL)
        && isLabelSame(build, current, LabelConstants.SERVERRESTARTVERSION_LABEL);
  }

  private static boolean isLabelSame(V1ObjectMeta build, V1ObjectMeta current, String labelName) {
    return Objects.equals(build.getLabels().get(labelName), current.getLabels().get(labelName));
  }

  private static V1Container getContainerWithName(List<V1Container> containers, String name) {
    for (V1Container cc : containers) {
      if (cc.getName().equals(name)) {
        return cc;
      }
    }
    return null;
  }

  private static <T> boolean equalSets(List<T> first, List<T> second) {
    if (first == second) return true;
    return asSet(first).equals(asSet(second));
  }

  private static <T> Set<T> asSet(List<T> first) {
    return (first == null) ? Collections.emptySet() : new HashSet<>(first);
  }

  private class VerifyPodStep extends Step {

    VerifyPodStep(Step next) {
      super(next);
    }

    @Override
    public NextAction apply(Packet packet) {
      V1Pod currentPod = getSko().getPod().get();
      if (currentPod == null) {
        return doNext(createNewPod(getNext()), packet);
      } else if (canUseCurrentPod(currentPod)) {
        logPodExists();
        return doNext(packet);
      } else {
        return doNext(replaceCurrentPod(getNext()), packet);
      }
    }
  }

  private ResponseStep<V1Pod> createResponse(Step next) {
    return new CreateResponseStep(next);
  }

  private class CreateResponseStep extends ResponseStep<V1Pod> {
    CreateResponseStep(Step next) {
      super(next);
    }

    @Override
    public NextAction onFailure(Packet packet, CallResponse<V1Pod> callResponse) {
      return super.onFailure(getConflictStep(), packet, callResponse);
    }

    @Override
    public NextAction onSuccess(Packet packet, CallResponse<V1Pod> callResponse) {
      logPodCreated();
      if (callResponse.getResult() != null) {
        setRecordedPod(callResponse.getResult());
      }
      return doNext(packet);
    }
  }

  private ResponseStep<V1Status> deleteResponse(Step next) {
    return new DeleteResponseStep(next);
  }

  private class DeleteResponseStep extends ResponseStep<V1Status> {
    DeleteResponseStep(Step next) {
      super(next);
    }

    @Override
    public NextAction onFailure(Packet packet, CallResponse<V1Status> callResponses) {
      if (callResponses.getStatusCode() == CallBuilder.NOT_FOUND) {
        return onSuccess(packet, callResponses);
      }
      return super.onFailure(getConflictStep(), packet, callResponses);
    }

    @Override
    public NextAction onSuccess(Packet packet, CallResponse<V1Status> callResponses) {
      return doNext(replacePod(getNext()), packet);
    }
  }

  private ResponseStep<V1Pod> replaceResponse(Step next) {
    return new ReplacePodResponseStep(next);
  }

  private class ReplacePodResponseStep extends ResponseStep<V1Pod> {
    private final Step next;

    ReplacePodResponseStep(Step next) {
      super(next);
      this.next = next;
    }

    @Override
    public NextAction onFailure(Packet packet, CallResponse<V1Pod> callResponse) {
      return super.onFailure(getConflictStep(), packet, callResponse);
    }

    @Override
    public NextAction onSuccess(Packet packet, CallResponse<V1Pod> callResponse) {

      V1Pod newPod = callResponse.getResult();
      logPodReplaced();
      if (newPod != null) {
        setRecordedPod(newPod);
      }

      PodAwaiterStepFactory pw = PodHelper.getPodAwaiterStepFactory(packet);
      return doNext(pw.waitForReady(newPod, next), packet);
    }
  }

  Step verifyPersistentVolume(Step next) {
    return new VerifyPersistentVolumeStep(next);
  }

  private class VerifyPersistentVolumeStep extends Step {

    VerifyPersistentVolumeStep(Step next) {
      super(next);
    }

    @Override
    public NextAction apply(Packet packet) {
      String domainUID = getDomainUID();
      Step list =
          new CallBuilder()
              .withLabelSelectors(forDomainUid(domainUID))
              .listPersistentVolumeAsync(
                  new DefaultResponseStep<V1PersistentVolumeList>(getNext()) {
                    @Override
                    public NextAction onSuccess(
                        Packet packet,
                        V1PersistentVolumeList result,
                        int statusCode,
                        Map<String, List<String>> responseHeaders) {
                      if (result != null) {
                        for (V1PersistentVolume pv : result.getItems()) {
                          List<String> accessModes = pv.getSpec().getAccessModes();
                          boolean foundAccessMode = false;
                          for (String accessMode : accessModes) {
                            if (accessMode.equals(READ_WRITE_MANY_ACCESS)) {
                              foundAccessMode = true;
                              break;
                            }
                          }

                          // Persistent volume does not have ReadWriteMany access mode,
                          if (!foundAccessMode) {
                            LOGGER.warning(
                                MessageKeys.PV_ACCESS_MODE_FAILED,
                                pv.getMetadata().getName(),
                                getDomainResourceName(),
                                domainUID,
                                READ_WRITE_MANY_ACCESS);
                          }
                        }
                      } else {
                        LOGGER.warning(
                            MessageKeys.PV_NOT_FOUND_FOR_DOMAIN_UID,
                            getDomainResourceName(),
                            domainUID);
                      }
                      return doNext(packet);
                    }
                  });

      return doNext(list, packet);
    }
  }

  // ---------------------- model methods ------------------------------

  private V1Pod createPodModel() {
    return new V1Pod().metadata(createMetadata()).spec(createSpec(TuningParameters.getInstance()));
  }

  protected V1ObjectMeta createMetadata() {
    V1ObjectMeta metadata = new V1ObjectMeta().name(getPodName()).namespace(getNamespace());
    // Add custom labels
    getPodLabels().forEach(metadata::putLabelsItem);

    // Add internal labels. This will overwrite any custom labels that conflict with internal
    // labels.
    metadata
        .putLabelsItem(LabelConstants.RESOURCE_VERSION_LABEL, DEFAULT_DOMAIN_VERSION)
        .putLabelsItem(LabelConstants.DOMAINUID_LABEL, getDomainUID())
        .putLabelsItem(LabelConstants.DOMAINNAME_LABEL, getDomainName())
        .putLabelsItem(LabelConstants.SERVERNAME_LABEL, getServerName())
        .putLabelsItem(LabelConstants.CREATEDBYOPERATOR_LABEL, "true")
        .putLabelsItem(
            LabelConstants.DOMAINRESTARTVERSION_LABEL, getServerSpec().getDomainRestartVersion())
        .putLabelsItem(
            LabelConstants.CLUSTERRESTARTVERSION_LABEL, getServerSpec().getClusterRestartVersion())
        .putLabelsItem(
            LabelConstants.SERVERRESTARTVERSION_LABEL, getServerSpec().getServerRestartVersion());

    // Add custom annotations
    getPodAnnotations().forEach(metadata::putAnnotationsItem);

    // Add prometheus annotations. This will overwrite any custom annotations with same name.
    AnnotationHelper.annotateForPrometheus(metadata, getPort());
    return metadata;
  }

  protected V1PodSpec createSpec(TuningParameters tuningParameters) {
    V1PodSpec podSpec =
        new V1PodSpec()
            .addContainersItem(
                createContainer(tuningParameters)
                    .resources(getServerSpec().getResources())
                    .securityContext(getServerSpec().getContainerSecurityContext()))
            .nodeSelector(getServerSpec().getNodeSelectors())
            .securityContext(getServerSpec().getPodSecurityContext());

    podSpec.setImagePullSecrets(getServerSpec().getImagePullSecrets());

    for (V1Volume additionalVolume : getVolumes(getDomainUID())) {
      podSpec.addVolumesItem(additionalVolume);
    }

    return podSpec;
  }

  private List<V1Volume> getVolumes(String domainUID) {
    List<V1Volume> volumes = PodDefaults.getStandardVolumes(domainUID);
    volumes.addAll(getServerSpec().getAdditionalVolumes());
    return volumes;
  }

  private V1Container createContainer(TuningParameters tuningParameters) {
    V1Container v1Container =
        new V1Container()
            .name(KubernetesConstants.CONTAINER_NAME)
            .image(getImageName())
            .imagePullPolicy(getImagePullPolicy())
            .command(getContainerCommand())
            .env(getEnvironmentVariables(tuningParameters))
            .addPortsItem(new V1ContainerPort().containerPort(getPort()).protocol("TCP"))
            .lifecycle(createLifecycle())
            .livenessProbe(createLivenessProbe(tuningParameters.getPodTuning()));

    if (!mockWLS()) {
      v1Container.readinessProbe(createReadinessProbe(tuningParameters.getPodTuning()));
    }

    for (V1VolumeMount additionalVolumeMount : getVolumeMounts()) {
      v1Container.addVolumeMountsItem(additionalVolumeMount);
    }

    return v1Container;
  }

  private String getImageName() {
    return getServerSpec().getImage();
  }

  String getImagePullPolicy() {
    return getServerSpec().getImagePullPolicy();
  }

  protected List<String> getContainerCommand() {
    return Collections.singletonList(START_SERVER);
  }

  abstract List<V1EnvVar> getEnvironmentVariables(TuningParameters tuningParameters);

  private List<V1VolumeMount> getVolumeMounts() {
    List<V1VolumeMount> mounts = PodDefaults.getStandardVolumeMounts(getDomainUID());
    mounts.addAll(getServerSpec().getAdditionalVolumeMounts());
    return mounts;
  }

  void overrideContainerWeblogicEnvVars(List<V1EnvVar> vars) {
    // Override the domain name, domain directory, admin server name and admin server port.
    addEnvVar(vars, "DOMAIN_NAME", getDomainName());
    addEnvVar(vars, "DOMAIN_HOME", getDomainHome());
    addEnvVar(vars, "ADMIN_NAME", getAsName());
    addEnvVar(vars, "ADMIN_PORT", getAsPort().toString());
    addEnvVar(vars, "SERVER_NAME", getServerName());
    addEnvVar(vars, "DOMAIN_UID", getDomainUID());
    addEnvVar(vars, "NODEMGR_HOME", NODEMGR_HOME);
    addEnvVar(vars, "LOG_HOME", getEffectiveLogHome());
    addEnvVar(vars, "SERVER_OUT_IN_POD_LOG", getIncludeServerOutInPodLog());
    addEnvVar(
        vars, "SERVICE_NAME", LegalNames.toServerServiceName(getDomainUID(), getServerName()));
    addEnvVar(vars, "AS_SERVICE_NAME", LegalNames.toServerServiceName(getDomainUID(), getAsName()));
    if (mockWLS()) {
      addEnvVar(vars, "MOCK_WLS", "true");
    }
    hideAdminUserCredentials(vars);
  }

  private String getDomainHome() {
    return getDomain().getDomainHome();
  }

  // Hide the admin account's user name and password.
  // Note: need to use null v.s. "" since if you upload a "" to kubectl then download it,
  // it comes back as a null and V1EnvVar.equals returns false even though it's supposed to
  // be the same value.
  // Regardless, the pod ends up with an empty string as the value (v.s. thinking that
  // the environment variable hasn't been set), so it honors the value (instead of using
  // the default, e.g. 'weblogic' for the user name).
  private static void hideAdminUserCredentials(List<V1EnvVar> vars) {
    addEnvVar(vars, "ADMIN_USERNAME", null);
    addEnvVar(vars, "ADMIN_PASSWORD", null);
  }

  static void addEnvVar(List<V1EnvVar> vars, String name, String value) {
    vars.add(new V1EnvVar().name(name).value(value));
  }

  void doSubstitution(List<V1EnvVar> vars) {
    for (V1EnvVar var : vars) {
      var.setValue(translate(var.getValue()));
    }
  }

  private String translate(String rawValue) {
    String result = rawValue;
    for (Map.Entry<String, String> entry : substitutionVariables.entrySet()) {
      if (result != null && entry.getValue() != null) {
        result = result.replace(String.format("$(%s)", entry.getKey()), entry.getValue());
      }
    }
    return result;
  }

  private V1Lifecycle createLifecycle() {
    return new V1Lifecycle().preStop(handler(STOP_SERVER));
  }

  private V1Handler handler(String... commandItems) {
    return new V1Handler().exec(execAction(commandItems));
  }

  private V1ExecAction execAction(String... commandItems) {
    return new V1ExecAction().command(Arrays.asList(commandItems));
  }

  private V1Probe createReadinessProbe(TuningParameters.PodTuning tuning) {
    V1Probe readinessProbe = new V1Probe();
    readinessProbe
        .initialDelaySeconds(getReadinessProbeInitialDelaySeconds(tuning))
        .timeoutSeconds(getReadinessProbeTimeoutSeconds(tuning))
        .periodSeconds(getReadinessProbePeriodSeconds(tuning))
        .failureThreshold(FAILURE_THRESHOLD)
        .httpGet(httpGetAction(READINESS_PATH, getPort()));
    return readinessProbe;
  }

  @SuppressWarnings("SameParameterValue")
  private V1HTTPGetAction httpGetAction(String path, int port) {
    V1HTTPGetAction getAction = new V1HTTPGetAction();
    getAction.path(path).port(new IntOrString(port));
    return getAction;
  }

  private int getReadinessProbePeriodSeconds(TuningParameters.PodTuning tuning) {
    return Optional.ofNullable(getServerSpec().getReadinessProbe().getPeriodSeconds())
        .orElse(tuning.readinessProbePeriodSeconds);
  }

  private int getReadinessProbeTimeoutSeconds(TuningParameters.PodTuning tuning) {
    return Optional.ofNullable(getServerSpec().getReadinessProbe().getTimeoutSeconds())
        .orElse(tuning.readinessProbeTimeoutSeconds);
  }

  private int getReadinessProbeInitialDelaySeconds(TuningParameters.PodTuning tuning) {
    return Optional.ofNullable(getServerSpec().getReadinessProbe().getInitialDelaySeconds())
        .orElse(tuning.readinessProbeInitialDelaySeconds);
  }

  private V1Probe createLivenessProbe(TuningParameters.PodTuning tuning) {
    return new V1Probe()
        .initialDelaySeconds(getLivenessProbeInitialDelaySeconds(tuning))
        .timeoutSeconds(getLivenessProbeTimeoutSeconds(tuning))
        .periodSeconds(getLivenessProbePeriodSeconds(tuning))
        .failureThreshold(FAILURE_THRESHOLD)
        .exec(execAction(LIVENESS_PROBE));
  }

  private int getLivenessProbeInitialDelaySeconds(TuningParameters.PodTuning tuning) {
    return Optional.ofNullable(getServerSpec().getLivenessProbe().getInitialDelaySeconds())
        .orElse(tuning.livenessProbeInitialDelaySeconds);
  }

  private int getLivenessProbeTimeoutSeconds(TuningParameters.PodTuning tuning) {
    return Optional.ofNullable(getServerSpec().getLivenessProbe().getTimeoutSeconds())
        .orElse(tuning.livenessProbeTimeoutSeconds);
  }

  private int getLivenessProbePeriodSeconds(TuningParameters.PodTuning tuning) {
    return Optional.ofNullable(getServerSpec().getLivenessProbe().getPeriodSeconds())
        .orElse(tuning.livenessProbePeriodSeconds);
  }

  private boolean mockWLS() {
    return Boolean.getBoolean("mockWLS");
  }
}<|MERGE_RESOLUTION|>--- conflicted
+++ resolved
@@ -138,16 +138,8 @@
     return getDomain().getLogHome();
   }
 
-<<<<<<< HEAD
   private String getEffectiveLogHome() {
-=======
-  protected boolean isDomainHomeInImage() {
-    return getDomain().isDomainHomeInImage();
-  }
-
-  String getEffectiveLogHome() {
     if (!getDomain().getLogHomeEnabled()) return "";
->>>>>>> 3f3c8723
     String logHome = getLogHome();
     if (logHome == null || "".equals(logHome.trim())) {
       // logHome not specified, use default value
