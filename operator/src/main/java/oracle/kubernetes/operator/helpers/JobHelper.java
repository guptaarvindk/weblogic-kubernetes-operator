--- conflicted
+++ resolved
@@ -301,16 +301,11 @@
       addEnvVar(vars, IntrospectorJobEnvVars.OPSS_WALLETFILE_SECRET_NAME, getOpssWalletFileSecretName());
       addEnvVar(vars, IntrospectorJobEnvVars.RUNTIME_ENCRYPTION_SECRET_NAME, getRuntimeEncryptionSecretName());
       addEnvVar(vars, IntrospectorJobEnvVars.WDT_DOMAIN_TYPE, getWdtDomainType());
-<<<<<<< HEAD
-      addEnvVar(vars, IntrospectorJobEnvVars.DOMAIN_SOURCE_TYPE, getDomainHomeSourceType());
-      addEnvVar(vars, IntrospectorJobEnvVars.DOMAIN_SOURCE_TYPE, getDomainHomeSourceType());
+      addEnvVar(vars, IntrospectorJobEnvVars.DOMAIN_SOURCE_TYPE, getDomainHomeSourceType().toString());
       addEnvVar(vars, IntrospectorJobEnvVars.ISTIO_ENABLED, Boolean.toString(isIstioEnabled()));
       addEnvVar(vars, IntrospectorJobEnvVars.ISTIO_READINESS_PORT, Integer.toString(getIstioReadinessPort()));
       addEnvVar(vars, IntrospectorJobEnvVars.ISTIO_ENVOY_PORT, Integer.toString(getIstioEnvoyPort()));
 
-=======
-      addEnvVar(vars, IntrospectorJobEnvVars.DOMAIN_SOURCE_TYPE, getDomainHomeSourceType().toString());
->>>>>>> 0c0bfb8b
 
       String dataHome = getDataHome();
       if (dataHome != null && !dataHome.isEmpty()) {
