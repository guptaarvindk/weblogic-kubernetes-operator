--- conflicted
+++ resolved
@@ -65,11 +65,17 @@
     LOGGER.fine("runIntrospector topology: " + topology);
     LOGGER.fine("runningServersCount: " + runningServersCount(info));
     LOGGER.fine("creatingServers: " + creatingServers(info));
-    return topology == null || isBringingUpNewDomain(info);
+    return topology == null || isBringingUpNewDomain(info) || isModelInImageUpdate(info);
   }
 
   private static boolean isBringingUpNewDomain(DomainPresenceInfo info) {
     return runningServersCount(info) == 0 && creatingServers(info);
+  }
+
+  // TODO: ... is there anyway to optimize it?
+
+  private static boolean isModelInImageUpdate(DomainPresenceInfo info) {
+    return true;
   }
 
   private static int runningServersCount(DomainPresenceInfo info) {
@@ -254,97 +260,6 @@
     }
   }
 
-<<<<<<< HEAD
-  private static boolean runIntrospector(Packet packet, DomainPresenceInfo info) {
-    WlsDomainConfig topology = (WlsDomainConfig) packet.get(ProcessingConstants.DOMAIN_TOPOLOGY);
-    LOGGER.fine("runIntrospector topology: " + topology);
-    LOGGER.fine("runningServersCount: " + runningServersCount(info));
-    LOGGER.fine("creatingServers: " + creatingServers(info));
-    return topology == null || isBringingUpNewDomain(info) || isModelInImageUpdate(info);
-  }
-
-  private static boolean isBringingUpNewDomain(DomainPresenceInfo info) {
-    return runningServersCount(info) == 0 && creatingServers(info);
-  }
-
-  // TODO: ... is there anyway to optimize it?
-
-  private static boolean isModelInImageUpdate(DomainPresenceInfo info) {
-    return true;
-  }
-
-  private static int runningServersCount(DomainPresenceInfo info) {
-    return ManagedServersUpStep.getRunningServers(info).size();
-  }
-
-  /**
-   * TODO: Enhance determination of when we believe we're creating WLS managed server pods.
-   *
-   * @param info the domain presence info
-   * @return True, if creating servers
-   */
-  static boolean creatingServers(DomainPresenceInfo info) {
-    Domain dom = info.getDomain();
-    DomainSpec spec = dom.getSpec();
-    List<Cluster> clusters = spec.getClusters();
-    List<ManagedServer> servers = spec.getManagedServers();
-
-    // Are we starting a cluster?
-    // NOTE: clusterServerStartPolicy == null indicates default policy
-    for (Cluster cluster : clusters) {
-      int replicaCount = dom.getReplicaCount(cluster.getClusterName());
-      String clusterServerStartPolicy = cluster.getServerStartPolicy();
-      LOGGER.fine(
-          "Start Policy: "
-              + clusterServerStartPolicy
-              + ", replicaCount: "
-              + replicaCount
-              + " for cluster: "
-              + cluster);
-      if ((clusterServerStartPolicy == null
-              || !clusterServerStartPolicy.equals(ConfigurationConstants.START_NEVER))
-          && replicaCount > 0) {
-        return true;
-      }
-    }
-
-    // If Domain level Server Start Policy = ALWAYS, IF_NEEDED or ADMIN_ONLY then we most likely
-    // will start a server pod
-    // NOTE: domainServerStartPolicy == null indicates default policy
-    String domainServerStartPolicy = dom.getSpec().getServerStartPolicy();
-    if (domainServerStartPolicy == null
-        || !domainServerStartPolicy.equals(ConfigurationConstants.START_NEVER)) {
-      return true;
-    }
-
-    // Are we starting any explicitly specified individual server?
-    // NOTE: serverStartPolicy == null indicates default policy
-    for (ManagedServer server : servers) {
-      String serverStartPolicy = server.getServerStartPolicy();
-      if (serverStartPolicy == null
-          || !serverStartPolicy.equals(ConfigurationConstants.START_NEVER)) {
-        return true;
-      }
-    }
-
-    return false;
-  }
-
-  /**
-   * Factory for {@link Step} that deletes WebLogic domain introspector job.
-   *
-   * @param domainUID The unique identifier assigned to the Weblogic domain when it was registered
-   * @param namespace Namespace
-   * @param next Next processing step
-   * @return Step for deleting the domain introsepctor jod
-   */
-  public static Step deleteDomainIntrospectorJobStep(
-      String domainUID, String namespace, Step next) {
-    return new DeleteIntrospectorJobStep(domainUID, namespace, next);
-  }
-
-=======
->>>>>>> 0a5b4867
   private static class DeleteIntrospectorJobStep extends Step {
 
     DeleteIntrospectorJobStep(Step next) {
