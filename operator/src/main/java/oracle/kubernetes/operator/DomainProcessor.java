// Copyright 2018, Oracle Corporation and/or its affiliates.  All rights reserved.
// Licensed under the Universal Permissive License v 1.0 as shown at
// http://oss.oracle.com/licenses/upl.

package oracle.kubernetes.operator;

import io.kubernetes.client.models.V1ConfigMap;
import io.kubernetes.client.models.V1Event;
import io.kubernetes.client.models.V1ObjectMeta;
import io.kubernetes.client.models.V1ObjectReference;
import io.kubernetes.client.models.V1Pod;
import io.kubernetes.client.models.V1Service;
import io.kubernetes.client.util.Watch;
import java.util.concurrent.ScheduledFuture;
import java.util.concurrent.TimeUnit;
import java.util.concurrent.atomic.AtomicInteger;
import java.util.concurrent.atomic.AtomicReference;
import javax.annotation.Nullable;
import oracle.kubernetes.operator.TuningParameters.MainTuning;
import oracle.kubernetes.operator.helpers.ConfigMapHelper;
import oracle.kubernetes.operator.helpers.DomainPresenceInfo;
import oracle.kubernetes.operator.helpers.DomainPresenceInfoManager;
import oracle.kubernetes.operator.helpers.PodHelper;
import oracle.kubernetes.operator.helpers.ServerKubernetesObjects;
import oracle.kubernetes.operator.helpers.ServerKubernetesObjectsManager;
import oracle.kubernetes.operator.helpers.ServiceHelper;
import oracle.kubernetes.operator.helpers.StorageHelper;
import oracle.kubernetes.operator.logging.LoggingFacade;
import oracle.kubernetes.operator.logging.LoggingFactory;
import oracle.kubernetes.operator.logging.MessageKeys;
import oracle.kubernetes.operator.steps.BeforeAdminServiceStep;
import oracle.kubernetes.operator.steps.DeleteDomainStep;
import oracle.kubernetes.operator.steps.DomainPresenceStep;
import oracle.kubernetes.operator.steps.ExternalAdminChannelsStep;
import oracle.kubernetes.operator.steps.ListPersistentVolumeClaimStep;
import oracle.kubernetes.operator.steps.ManagedServersUpStep;
import oracle.kubernetes.operator.steps.WatchPodReadyAdminStep;
import oracle.kubernetes.operator.wlsconfig.WlsRetriever;
import oracle.kubernetes.operator.work.Component;
import oracle.kubernetes.operator.work.Fiber;
import oracle.kubernetes.operator.work.Fiber.CompletionCallback;
import oracle.kubernetes.operator.work.FiberGate;
import oracle.kubernetes.operator.work.NextAction;
import oracle.kubernetes.operator.work.Packet;
import oracle.kubernetes.operator.work.Step;
import oracle.kubernetes.weblogic.domain.v2.Domain;
import oracle.kubernetes.weblogic.domain.v2.DomainSpec;

public class DomainProcessor {
  private static final LoggingFacade LOGGER = LoggingFactory.getLogger("Operator", "Operator");

  private static final FiberGate FIBER_GATE = new FiberGate(Main.engine);

  private DomainProcessor() {}

  static void dispatchPodWatch(Watch.Response<V1Pod> item) {
    V1Pod p = item.object;
    if (p != null) {
      V1ObjectMeta metadata = p.getMetadata();
      String domainUID = metadata.getLabels().get(LabelConstants.DOMAINUID_LABEL);
      String serverName = metadata.getLabels().get(LabelConstants.SERVERNAME_LABEL);
      if (domainUID != null) {
        DomainPresenceInfo info = DomainPresenceInfoManager.lookup(domainUID);
        if (info != null && serverName != null) {
          ServerKubernetesObjects sko =
              ServerKubernetesObjectsManager.getOrCreate(info, domainUID, serverName);
          if (sko != null) {
            switch (item.type) {
              case "ADDED":
                sko.getPod().set(p);
                break;
              case "MODIFIED":
                V1Pod skoPod = sko.getPod().get();
                if (skoPod != null) {
                  // If the skoPod is null then the operator deleted this pod
                  // and modifications are to the terminating pod
                  sko.getPod().compareAndSet(skoPod, p);
                }
                break;
              case "DELETED":
                sko.getLastKnownStatus().set(WebLogicConstants.SHUTDOWN_STATE);
                V1Pod oldPod = sko.getPod().getAndSet(null);
                if (oldPod != null && !info.isDeleting()) {
                  // Pod was deleted, but sko still contained a non-null entry
                  LOGGER.info(
                      MessageKeys.POD_DELETED, domainUID, metadata.getNamespace(), serverName);
                  makeRightDomainPresence(info, domainUID, info.getDomain(), false, false, true);
                }
                break;

              case "ERROR":
              default:
            }
          }
        }
      }
    }
  }

  static void dispatchServiceWatch(Watch.Response<V1Service> item) {
    V1Service s = item.object;
    if (s != null) {
      V1ObjectMeta metadata = s.getMetadata();
      String domainUID = metadata.getLabels().get(LabelConstants.DOMAINUID_LABEL);
      String serverName = metadata.getLabels().get(LabelConstants.SERVERNAME_LABEL);
      String channelName = metadata.getLabels().get(LabelConstants.CHANNELNAME_LABEL);
      String clusterName = metadata.getLabels().get(LabelConstants.CLUSTERNAME_LABEL);
      if (domainUID != null) {
        DomainPresenceInfo info = DomainPresenceInfoManager.lookup(domainUID);
        ServerKubernetesObjects sko = null;
        if (info != null) {
          if (serverName != null) {
            sko = ServerKubernetesObjectsManager.getOrCreate(info, domainUID, serverName);
          }
          switch (item.type) {
            case "ADDED":
              if (sko != null) {
                if (channelName != null) {
                  sko.getChannels().put(channelName, s);
                } else {
                  sko.getService().set(s);
                }
              } else if (clusterName != null) {
                info.getClusters().put(clusterName, s);
              }
              break;
            case "MODIFIED":
              if (sko != null) {
                if (channelName != null) {
                  V1Service skoService = sko.getChannels().get(channelName);
                  if (skoService != null) {
                    sko.getChannels().replace(channelName, skoService, s);
                  }
                } else {
                  V1Service skoService = sko.getService().get();
                  if (skoService != null) {
                    sko.getService().compareAndSet(skoService, s);
                  }
                }
              } else if (clusterName != null) {
                V1Service clusterService = info.getClusters().get(clusterName);
                if (clusterService != null) {
                  info.getClusters().replace(clusterName, clusterService, s);
                }
              }
              break;
            case "DELETED":
              if (sko != null) {
                if (channelName != null) {
                  V1Service oldService = sko.getChannels().remove(channelName);
                  if (oldService != null && !info.isDeleting()) {
                    // Service was deleted, but sko still contained a non-null entry
                    LOGGER.info(
                        MessageKeys.SERVER_SERVICE_DELETED,
                        domainUID,
                        metadata.getNamespace(),
                        serverName);
                    makeRightDomainPresence(info, domainUID, info.getDomain(), false, false, true);
                  }
                } else {
                  V1Service oldService = sko.getService().getAndSet(null);
                  if (oldService != null) {
                    // Service was deleted, but sko still contained a non-null entry
                    LOGGER.info(
                        MessageKeys.SERVER_SERVICE_DELETED,
                        domainUID,
                        metadata.getNamespace(),
                        serverName);
                    makeRightDomainPresence(info, domainUID, info.getDomain(), false, false, true);
                  }
                }
              } else if (clusterName != null) {
                V1Service oldService = info.getClusters().remove(clusterName);
                if (oldService != null) {
                  // Service was deleted, but clusters still contained a non-null entry
                  LOGGER.info(
                      MessageKeys.CLUSTER_SERVICE_DELETED,
                      domainUID,
                      metadata.getNamespace(),
                      clusterName);
                  makeRightDomainPresence(info, domainUID, info.getDomain(), false, false, true);
                }
              }
              break;

            case "ERROR":
            default:
          }
        }
      }
    }
  }

<<<<<<< HEAD
=======
  static void dispatchIngressWatch(Watch.Response<V1beta1Ingress> item) {
    V1beta1Ingress i = item.object;
    if (i != null) {
      V1ObjectMeta metadata = i.getMetadata();
      String domainUID = metadata.getLabels().get(LabelConstants.DOMAINUID_LABEL);
      String clusterName = metadata.getLabels().get(LabelConstants.CLUSTERNAME_LABEL);
      if (domainUID != null) {
        DomainPresenceInfo info = DomainPresenceInfoManager.lookup(domainUID);
        if (info != null && clusterName != null) {
          switch (item.type) {
            case "ADDED":
              info.getIngresses().put(clusterName, i);
              break;
            case "MODIFIED":
              V1beta1Ingress skoIngress = info.getIngresses().get(clusterName);
              if (skoIngress != null) {
                info.getIngresses().replace(clusterName, skoIngress, i);
              }
              break;
            case "DELETED":
              V1beta1Ingress oldIngress = info.getIngresses().remove(clusterName);
              if (oldIngress != null && !info.isDeleting()) {
                // Ingress was deleted, but sko still contained a non-null entry
                LOGGER.info(
                    MessageKeys.INGRESS_DELETED, domainUID, metadata.getNamespace(), clusterName);
                makeRightDomainPresence(info, domainUID, info.getDomain(), false, false, true);
              }
              break;

            case "ERROR":
            default:
          }
        }
      }
    }
  }

>>>>>>> 7455e69f
  static void dispatchConfigMapWatch(Watch.Response<V1ConfigMap> item) {
    V1ConfigMap c = item.object;
    if (c != null) {
      switch (item.type) {
        case "MODIFIED":
        case "DELETED":
          Main.runSteps(
              ConfigMapHelper.createScriptConfigMapStep(
                  Main.getOperatorNamespace(), c.getMetadata().getNamespace()));
          break;

        case "ERROR":
        default:
      }
    }
  }

  static void dispatchEventWatch(Watch.Response<V1Event> item) {
    V1Event e = item.object;
    if (e != null) {
      switch (item.type) {
        case "ADDED":
        case "MODIFIED":
          onEvent(e);
          break;
        case "DELETED":
        case "ERROR":
        default:
      }
    }
  }

  private static void onEvent(V1Event event) {
    V1ObjectReference ref = event.getInvolvedObject();
    if (ref != null) {
      String name = ref.getName();
      String message = event.getMessage();
      if (message != null) {
        if (message.contains(WebLogicConstants.READINESS_PROBE_NOT_READY_STATE)) {
          ServerKubernetesObjects sko = ServerKubernetesObjectsManager.lookup(name);
          if (sko != null) {
            int idx = message.lastIndexOf(':');
            sko.getLastKnownStatus().set(message.substring(idx + 1).trim());
          }
        }
      }
    }
  }

  /**
   * Dispatch the Domain event to the appropriate handler.
   *
   * @param item An item received from a Watch response.
   */
  static void dispatchDomainWatch(Watch.Response<Domain> item) {
    Domain d;
    String domainUID;
    DomainPresenceInfo existing;
    boolean added = false;
    switch (item.type) {
      case "ADDED":
        added = true;
      case "MODIFIED":
        d = item.object;
        domainUID = d.getSpec().getDomainUID();
        LOGGER.info(MessageKeys.WATCH_DOMAIN, domainUID);
        existing = DomainPresenceInfoManager.lookup(domainUID);
        if (existing != null && added) {
          existing.setDeleting(false);
        }
        makeRightDomainPresence(existing, domainUID, d, added, false, true);
        break;

      case "DELETED":
        d = item.object;
        domainUID = d.getSpec().getDomainUID();
        LOGGER.info(MessageKeys.WATCH_DOMAIN_DELETED, domainUID);
        existing = DomainPresenceInfoManager.lookup(domainUID);
        if (existing != null) {
          existing.setDeleting(true);
        }
        makeRightDomainPresence(existing, domainUID, d, true, true, true);
        break;

      case "ERROR":
      default:
    }
  }

  /* Recently, we've seen a number of intermittent bugs where K8s reports
   * outdated watch events.  There seem to be two main cases: 1) a DELETED
   * event for a resource that was deleted, but has since been recreated, and 2)
   * a MODIFIED event for an object that has already had subsequent modifications.
   */
  static boolean isOutdatedWatchEvent(V1ObjectMeta current, V1ObjectMeta ob) {
    return ob == null
        || (current != null
            && (Integer.parseInt(ob.getResourceVersion())
                    < Integer.parseInt(current.getResourceVersion())
                || ob.getCreationTimestamp().isBefore(current.getCreationTimestamp())));
  }

  private static void scheduleDomainStatusUpdating(DomainPresenceInfo info) {
    AtomicInteger unchangedCount = new AtomicInteger(0);
    AtomicReference<ScheduledFuture<?>> statusUpdater = info.getStatusUpdater();
    Runnable command =
        new Runnable() {
          public void run() {
            try {
              Runnable r = this; // resolve visibility
              Packet packet = new Packet();
              packet
                  .getComponents()
                  .put(
                      ProcessingConstants.DOMAIN_COMPONENT_NAME,
                      Component.createFor(info, Main.getVersion()));
              MainTuning main = Main.tuningAndConfig.getMainTuning();
              Step strategy =
                  DomainStatusUpdater.createStatusStep(main.statusUpdateTimeoutSeconds, null);
              Main.engine
                  .createFiber()
                  .start(
                      strategy,
                      packet,
                      new CompletionCallback() {
                        @Override
                        public void onCompletion(Packet packet) {
                          Boolean isStatusUnchanged =
                              (Boolean) packet.get(ProcessingConstants.STATUS_UNCHANGED);
                          ScheduledFuture<?> existing = null;
                          if (Boolean.TRUE.equals(isStatusUnchanged)) {
                            if (unchangedCount.incrementAndGet()
                                == main.unchangedCountToDelayStatusRecheck) {
                              // slow down retries because of sufficient unchanged statuses
                              existing =
                                  statusUpdater.getAndSet(
                                      Main.engine
                                          .getExecutor()
                                          .scheduleWithFixedDelay(
                                              r,
                                              main.eventualLongDelay,
                                              main.eventualLongDelay,
                                              TimeUnit.SECONDS));
                            }
                          } else {
                            // reset to trying after shorter delay because of changed status
                            unchangedCount.set(0);
                            existing =
                                statusUpdater.getAndSet(
                                    Main.engine
                                        .getExecutor()
                                        .scheduleWithFixedDelay(
                                            r,
                                            main.initialShortDelay,
                                            main.initialShortDelay,
                                            TimeUnit.SECONDS));
                            if (existing != null) {
                              existing.cancel(false);
                            }
                          }
                          if (existing != null) {
                            existing.cancel(false);
                          }
                        }

                        @Override
                        public void onThrowable(Packet packet, Throwable throwable) {
                          LOGGER.severe(MessageKeys.EXCEPTION, throwable);
                          // retry to trying after shorter delay because of exception
                          unchangedCount.set(0);
                          ScheduledFuture<?> existing =
                              statusUpdater.getAndSet(
                                  Main.engine
                                      .getExecutor()
                                      .scheduleWithFixedDelay(
                                          r,
                                          main.initialShortDelay,
                                          main.initialShortDelay,
                                          TimeUnit.SECONDS));
                          if (existing != null) {
                            existing.cancel(false);
                          }
                        }
                      });
            } catch (Throwable t) {
              LOGGER.severe(MessageKeys.EXCEPTION, t);
            }
          }
        };

    MainTuning main = Main.tuningAndConfig.getMainTuning();
    ScheduledFuture<?> existing =
        statusUpdater.getAndSet(
            Main.engine
                .getExecutor()
                .scheduleWithFixedDelay(
                    command, main.initialShortDelay, main.initialShortDelay, TimeUnit.SECONDS));

    if (existing != null) {
      existing.cancel(false);
    }
  }

  static void makeRightDomainPresence(
      DomainPresenceInfo existing,
      String domainUID,
      Domain dom,
      boolean explicitRecheck,
      boolean isDeleting,
      boolean isWillInterrupt) {
    LOGGER.entering();

    DomainSpec spec = null;
    String ns;
    if (dom != null) {
      spec = dom.getSpec();
      DomainPresenceControl.normalizeDomainSpec(spec);
      ns = dom.getMetadata().getNamespace();
    } else {
      ns = existing.getNamespace();
    }

    if (existing != null) {
      Domain current = existing.getDomain();
      if (current != null) {
        // Is this an outdated watch event?
        if (isOutdatedWatchEvent(current.getMetadata(), dom.getMetadata())) {
          LOGGER.fine(MessageKeys.NOT_STARTING_DOMAINUID_THREAD, domainUID);
          return;
        }
        // Has the spec actually changed? We will get watch events for status updates
        if (!explicitRecheck && spec != null && spec.equals(current.getSpec())) {
          // nothing in the spec has changed, but status likely did; update current
          existing.setDomain(dom);
          LOGGER.fine(MessageKeys.NOT_STARTING_DOMAINUID_THREAD, domainUID);
          return;
        }
      }
    }

    internalMakeRightDomainPresence(existing, dom, domainUID, ns, isDeleting, isWillInterrupt);
  }

  private static void internalMakeRightDomainPresence(
      @Nullable DomainPresenceInfo existing,
      Domain dom,
      String domainUID,
      String ns,
      boolean isDeleting,
      boolean isWillInterrupt) {
    if (isDeleting || !Main.isNamespaceStopping(ns).get()) {
      LOGGER.info(MessageKeys.PROCESSING_DOMAIN, domainUID);
      Step.StepAndPacket plan =
          isDeleting || (existing != null && existing.isDeleting())
              ? createDomainDownPlan(existing, ns, domainUID)
              : createDomainUpPlan(dom, ns);

      runDomainPlan(dom, domainUID, plan, isDeleting, isWillInterrupt);
    }
  }

  static void runDomainPlan(
      Domain dom,
      String domainUID,
      Step.StepAndPacket plan,
      boolean isDeleting,
      boolean isWillInterrupt) {
    CompletionCallback cc =
        new CompletionCallback() {
          @Override
          public void onCompletion(Packet packet) {
            // no-op
          }

          @Override
          public void onThrowable(Packet packet, Throwable throwable) {
            LOGGER.severe(MessageKeys.EXCEPTION, throwable);

            FIBER_GATE.startFiberIfLastFiberMatches(
                domainUID,
                Fiber.getCurrentIfSet(),
                DomainStatusUpdater.createFailedStep(throwable, null),
                plan.packet,
                new CompletionCallback() {
                  @Override
                  public void onCompletion(Packet packet) {
                    // no-op
                  }

                  @Override
                  public void onThrowable(Packet packet, Throwable throwable) {
                    LOGGER.severe(MessageKeys.EXCEPTION, throwable);
                  }
                });

            FIBER_GATE
                .getExecutor()
                .schedule(
                    () -> {
                      DomainPresenceInfo existing = DomainPresenceInfoManager.lookup(domainUID);
                      if (existing != null) {
                        internalMakeRightDomainPresence(
                            existing, dom, domainUID, existing.getNamespace(), isDeleting, false);
                      }
                    },
                    DomainPresence.getDomainPresenceFailureRetrySeconds(),
                    TimeUnit.SECONDS);
          }
        };

    if (isWillInterrupt) {
      FIBER_GATE.startFiber(domainUID, plan.step, plan.packet, cc);
    } else {
      FIBER_GATE.startFiberIfNoCurrentFiber(domainUID, plan.step, plan.packet, cc);
    }
  }

  static Step.StepAndPacket createDomainUpPlan(Domain dom, String ns) {
    Step managedServerStrategy =
        bringManagedServersUp(DomainStatusUpdater.createEndProgressingStep(new TailStep()));
    Step adminServerStrategy = bringAdminServerUp(dom, managedServerStrategy);

    Step strategy =
        new UpHeadStep(
            dom,
            ns,
            DomainStatusUpdater.createProgressingStep(
                DomainStatusUpdater.INSPECTING_DOMAIN_PROGRESS_REASON,
                true,
                DomainPresenceStep.createDomainPresenceStep(
                    dom, adminServerStrategy, managedServerStrategy)));

    Packet p = new Packet();

    return new Step.StepAndPacket(strategy, p);
  }

  static Step.StepAndPacket createDomainDownPlan(
      DomainPresenceInfo info, String ns, String domainUID) {
    Step deleteStep = new DeleteDomainStep(info, ns, domainUID);
    Step strategy = new DownHeadStep(info, ns, deleteStep);

    Packet p = new Packet();

    return new Step.StepAndPacket(strategy, p);
  }

  private static class UpHeadStep extends Step {
    private final Domain dom;
    private final String ns;

    public UpHeadStep(Domain dom, String ns, Step next) {
      super(next);
      this.dom = dom;
      this.ns = ns;
    }

    @Override
    public NextAction apply(Packet packet) {
      PodWatcher pw = Main.podWatchers.get(ns);
      DomainPresenceInfo info = DomainPresenceInfoManager.getOrCreate(dom);
      info.setDomain(dom);
      packet
          .getComponents()
          .put(
              ProcessingConstants.DOMAIN_COMPONENT_NAME,
              Component.createFor(info, Main.getVersion(), PodAwaiterStepFactory.class, pw));
      packet.put(ProcessingConstants.PRINCIPAL, Main.getPrincipal());
      scheduleDomainStatusUpdating(info);
      return doNext(packet);
    }
  }

  private static class DownHeadStep extends Step {
    private final DomainPresenceInfo info;
    private final String ns;

    public DownHeadStep(DomainPresenceInfo info, String ns, Step next) {
      super(next);
      this.info = info;
      this.ns = ns;
    }

    @Override
    public NextAction apply(Packet packet) {
      PodWatcher pw = Main.podWatchers.get(ns);
      packet
          .getComponents()
          .put(
              ProcessingConstants.DOMAIN_COMPONENT_NAME,
              Component.createFor(info, Main.getVersion(), PodAwaiterStepFactory.class, pw));
      packet.put(ProcessingConstants.PRINCIPAL, Main.getPrincipal());
      return doNext(packet);
    }
  }

  private static class TailStep extends Step {

    @Override
    public NextAction apply(Packet packet) {
      packet.getSPI(DomainPresenceInfo.class).complete();
      return doNext(packet);
    }
  }

  // pre-conditions: DomainPresenceInfo SPI
  // "principal"
  private static Step bringAdminServerUp(Domain dom, Step next) {
    return StorageHelper.insertStorageSteps(
        dom,
        Step.chain(
            new ListPersistentVolumeClaimStep(null),
            PodHelper.createAdminPodStep(null),
            new BeforeAdminServiceStep(null),
            ServiceHelper.createForServerStep(null),
            new WatchPodReadyAdminStep(Main.podWatchers, null),
            WlsRetriever.readConfigStep(null),
            new ExternalAdminChannelsStep(next)));
  }

  private static Step bringManagedServersUp(Step next) {
    return new ManagedServersUpStep(next);
  }
}<|MERGE_RESOLUTION|>--- conflicted
+++ resolved
@@ -191,46 +191,6 @@
     }
   }
 
-<<<<<<< HEAD
-=======
-  static void dispatchIngressWatch(Watch.Response<V1beta1Ingress> item) {
-    V1beta1Ingress i = item.object;
-    if (i != null) {
-      V1ObjectMeta metadata = i.getMetadata();
-      String domainUID = metadata.getLabels().get(LabelConstants.DOMAINUID_LABEL);
-      String clusterName = metadata.getLabels().get(LabelConstants.CLUSTERNAME_LABEL);
-      if (domainUID != null) {
-        DomainPresenceInfo info = DomainPresenceInfoManager.lookup(domainUID);
-        if (info != null && clusterName != null) {
-          switch (item.type) {
-            case "ADDED":
-              info.getIngresses().put(clusterName, i);
-              break;
-            case "MODIFIED":
-              V1beta1Ingress skoIngress = info.getIngresses().get(clusterName);
-              if (skoIngress != null) {
-                info.getIngresses().replace(clusterName, skoIngress, i);
-              }
-              break;
-            case "DELETED":
-              V1beta1Ingress oldIngress = info.getIngresses().remove(clusterName);
-              if (oldIngress != null && !info.isDeleting()) {
-                // Ingress was deleted, but sko still contained a non-null entry
-                LOGGER.info(
-                    MessageKeys.INGRESS_DELETED, domainUID, metadata.getNamespace(), clusterName);
-                makeRightDomainPresence(info, domainUID, info.getDomain(), false, false, true);
-              }
-              break;
-
-            case "ERROR":
-            default:
-          }
-        }
-      }
-    }
-  }
-
->>>>>>> 7455e69f
   static void dispatchConfigMapWatch(Watch.Response<V1ConfigMap> item) {
     V1ConfigMap c = item.object;
     if (c != null) {
