// Copyright 2017, 2018, Oracle Corporation and/or its affiliates.  All rights reserved.
// Licensed under the Universal Permissive License v 1.0 as shown at
// http://oss.oracle.com/licenses/upl.

package oracle.kubernetes.operator.steps;

import static oracle.kubernetes.operator.LabelConstants.CREATEDBYOPERATOR_LABEL;
import static oracle.kubernetes.operator.LabelConstants.forDomainUid;

import io.kubernetes.client.models.V1PersistentVolumeClaimList;
import io.kubernetes.client.models.V1PersistentVolumeList;
import io.kubernetes.client.models.V1ServiceList;
import io.kubernetes.client.models.V1beta1IngressList;
import java.util.ArrayList;
import oracle.kubernetes.operator.calls.CallResponse;
import oracle.kubernetes.operator.helpers.CallBuilder;
import oracle.kubernetes.operator.helpers.ConfigMapHelper;
import oracle.kubernetes.operator.logging.LoggingFacade;
import oracle.kubernetes.operator.logging.LoggingFactory;
import oracle.kubernetes.operator.logging.MessageKeys;
import oracle.kubernetes.operator.work.NextAction;
import oracle.kubernetes.operator.work.Packet;
import oracle.kubernetes.operator.work.Step;

public class DeleteDomainStep extends Step {
  private static final LoggingFacade LOGGER = LoggingFactory.getLogger("Operator", "Operator");

  private final String namespace;
  private final String domainUID;

  public DeleteDomainStep(String namespace, String domainUID) {
    super(null);
    this.namespace = namespace;
    this.domainUID = domainUID;
  }

  @Override
  public NextAction apply(Packet packet) {
<<<<<<< HEAD
    return doNext(Step.chain(deleteResources()), packet);
  }

  private Step[] deleteResources() {
    ArrayList<Step> resources = new ArrayList<>();
    resources.add(deleteIngresses());
    resources.add(deleteServices());
    resources.add(deletePods());
    if (isEnableDomainIntrospectorJob()) {
      resources.add(
          ConfigMapHelper.deleteDomainIntrospectorConfigMapStep(
              this.domainUID, this.namespace, getNext()));
    }
    return resources.toArray(new Step[0]);
  }

  private boolean isEnableDomainIntrospectorJob() {
    String strEnableDomainIntrospectorJob = System.getenv("ENABLE_DOMAIN_INTROSPECTOR_JOB");
    boolean enableDomainInstrospectorJob =
        strEnableDomainIntrospectorJob != null
            ? Boolean.parseBoolean(strEnableDomainIntrospectorJob)
            : false;

    return enableDomainInstrospectorJob;
=======
    return doNext(
        Step.chain(
            deleteIngresses(),
            deleteServices(),
            deletePods(),
            deletePersistentVolumes(),
            deletePersistentVolumeClaims()),
        packet);
>>>>>>> 590f7b68
  }

  private Step deleteIngresses() {
    LOGGER.finer(MessageKeys.LIST_INGRESS_FOR_DOMAIN, this.domainUID, namespace);
    return new CallBuilder()
        .withLabelSelectors(forDomainUid(domainUID), CREATEDBYOPERATOR_LABEL)
        .listIngressAsync(
            namespace,
            new ActionResponseStep<V1beta1IngressList>() {
              @Override
              Step createSuccessStep(V1beta1IngressList result, Step next) {
                return new DeleteIngressListStep(result.getItems(), next);
              }
            });
  }

  private Step deleteServices() {
    return new CallBuilder()
        .withLabelSelectors(forDomainUid(domainUID), CREATEDBYOPERATOR_LABEL)
        .listServiceAsync(
            namespace,
            new ActionResponseStep<V1ServiceList>() {
              Step createSuccessStep(V1ServiceList result, Step next) {
                return new DeleteServiceListStep(result.getItems(), next);
              }
            });
  }

  private Step deletePods() {
    return new CallBuilder()
        .withLabelSelectors(forDomainUid(domainUID), CREATEDBYOPERATOR_LABEL)
        .deleteCollectionPodAsync(namespace, new DefaultResponseStep<>(getNext()));
  }

  private Step deletePersistentVolumes() {
    return new CallBuilder()
        .withLabelSelectors(forDomainUid(domainUID), CREATEDBYOPERATOR_LABEL)
        .listPersistentVolumeAsync(
            new ActionResponseStep<V1PersistentVolumeList>() {
              @Override
              Step createSuccessStep(V1PersistentVolumeList result, Step next) {
                return new DeletePersistentVolumeListStep(result.getItems(), next);
              }
            });
  }

  private Step deletePersistentVolumeClaims() {
    return new CallBuilder()
        .withLabelSelectors(forDomainUid(domainUID), CREATEDBYOPERATOR_LABEL)
        .listPersistentVolumeClaimAsync(
            namespace,
            new ActionResponseStep<V1PersistentVolumeClaimList>() {
              @Override
              Step createSuccessStep(V1PersistentVolumeClaimList result, Step next) {
                return new DeletePersistentVolumeClaimListStep(result.getItems(), next);
              }
            });
  }

  /**
   * A response step which treats a NOT_FOUND status as success with a null result. On success with
   * a non-null response, runs a specified new step before continuing the step chain.
   */
  abstract static class ActionResponseStep<T> extends DefaultResponseStep<T> {
    ActionResponseStep() {}

    abstract Step createSuccessStep(T result, Step next);

    @Override
    public NextAction onSuccess(Packet packet, CallResponse<T> callResponse) {
      return callResponse.getResult() == null
          ? doNext(packet)
          : doNext(createSuccessStep(callResponse.getResult(), getNext()), packet);
    }
  }
}<|MERGE_RESOLUTION|>--- conflicted
+++ resolved
@@ -36,7 +36,6 @@
 
   @Override
   public NextAction apply(Packet packet) {
-<<<<<<< HEAD
     return doNext(Step.chain(deleteResources()), packet);
   }
 
@@ -45,6 +44,8 @@
     resources.add(deleteIngresses());
     resources.add(deleteServices());
     resources.add(deletePods());
+    resources.add(deletePersistentVolumes());
+    resources.add(deletePersistentVolumeClaims());
     if (isEnableDomainIntrospectorJob()) {
       resources.add(
           ConfigMapHelper.deleteDomainIntrospectorConfigMapStep(
@@ -61,16 +62,6 @@
             : false;
 
     return enableDomainInstrospectorJob;
-=======
-    return doNext(
-        Step.chain(
-            deleteIngresses(),
-            deleteServices(),
-            deletePods(),
-            deletePersistentVolumes(),
-            deletePersistentVolumeClaims()),
-        packet);
->>>>>>> 590f7b68
   }
 
   private Step deleteIngresses() {
