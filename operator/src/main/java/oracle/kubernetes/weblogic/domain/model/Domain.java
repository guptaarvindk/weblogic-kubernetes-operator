--- conflicted
+++ resolved
@@ -374,25 +374,14 @@
   }
 
   /**
-<<<<<<< HEAD
    * Reference to secret runtime encryption key passphrase.
    *
    * @return runtime encryption secret
-=======
-   * Reference to model in image secret.
-   *
-   * @return model in image secret
->>>>>>> a1cfb701
    */
   public String getRuntimeEncryptionSecret() {
     return spec.getRuntimeEncryptionSecret();
   }
 
-<<<<<<< HEAD
-=======
-
-
->>>>>>> a1cfb701
   /**
    * Returns the domain unique identifier.
    *
@@ -664,11 +653,7 @@
     }
 
     private void addIllegalSitConfigForMII() {
-<<<<<<< HEAD
       if (isDomainSourceFromModel(getDomainHomeSourceType())
-=======
-      if (DomainSourceType.FromModel.toString().equals(getDomainHomeSourceType()) 
->>>>>>> a1cfb701
           && getConfigOverrides() != null) {
         failures.add(DomainValidationMessages.illegalSitConfigForMII(getConfigOverrides()));
       }
@@ -765,19 +750,11 @@
 
     @SuppressWarnings("SameParameterValue")
     private void verifyModelConfigMapExists(KubernetesResourceLookup resources, String modelConfigMapName) {
-<<<<<<< HEAD
       if (isDomainSourceFromModel(getDomainHomeSourceType())
-=======
-      if (DomainSourceType.FromModel.toString().equals(getDomainHomeSourceType())
->>>>>>> a1cfb701
           && modelConfigMapName != null && !resources.isConfigMapExists(modelConfigMapName, getNamespace())) {
         failures.add(DomainValidationMessages.noSuchModelConfigMap(modelConfigMapName, getNamespace()));
       }
     }
-<<<<<<< HEAD
-
-=======
->>>>>>> a1cfb701
   }
 
 }