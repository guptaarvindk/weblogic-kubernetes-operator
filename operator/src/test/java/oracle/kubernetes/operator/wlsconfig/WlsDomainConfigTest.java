// Copyright 2017, 2018, Oracle Corporation and/or its affiliates.  All rights reserved.
// Licensed under the Universal Permissive License v 1.0 as shown at http://oss.oracle.com/licenses/upl.

package oracle.kubernetes.operator.wlsconfig;

import oracle.kubernetes.TestUtils;
import oracle.kubernetes.weblogic.domain.v1.ClusterStartup;
import oracle.kubernetes.weblogic.domain.v1.DomainSpec;
import oracle.kubernetes.operator.logging.LoggingFactory;
import org.junit.After;
import org.junit.Before;
import org.junit.Test;

import java.util.Arrays;
import java.util.List;
import java.util.Map;
import java.util.logging.Handler;
import java.util.logging.Logger;

import static org.junit.Assert.assertEquals;
import static org.junit.Assert.assertFalse;
import static org.junit.Assert.assertNotNull;
import static org.junit.Assert.assertNull;
import static org.junit.Assert.assertTrue;

/**
 * Copyright (c) 2017, Oracle and/or its affiliates. All rights reserved.
 */
public class WlsDomainConfigTest {

  private static final Logger UNDERLYING_LOGGER = LoggingFactory.getLogger("Operator", "Operator").getUnderlyingLogger();
  private List<Handler> savedhandlers;

  @Before
  public void disableConsoleLogging() {
    savedhandlers = TestUtils.removeConsoleHandlers(UNDERLYING_LOGGER);
  }

  @After
  public void restoreConsoleLogging() {
    TestUtils.restoreConsoleHandlers(UNDERLYING_LOGGER, savedhandlers);
  }

  @Test
  public void verifyDomainNameLoadedFromJsonString() throws Exception {
    WlsDomainConfig wlsDomainConfig = WlsDomainConfig.create(JSON_STRING_1_CLUSTER);
    assertEquals("base_domain", wlsDomainConfig.getName());
  }

  @Test
  public void verifyServersLoadedFromJsonString() throws Exception {
    WlsDomainConfig wlsDomainConfig = WlsDomainConfig.create(JSON_STRING_1_CLUSTER);
    Map<String, WlsClusterConfig> wlsClusterConfigList = wlsDomainConfig.getClusterConfigs();
    assertEquals(1, wlsClusterConfigList.size());

    WlsClusterConfig wlsClusterConfig = wlsDomainConfig.getClusterConfig("DockerCluster");
    assertEquals(5, wlsClusterConfig.getClusterSize());
    for (WlsServerConfig wlsServerConfig : wlsClusterConfig.getServerConfigs()) {
<<<<<<< HEAD
      if (!wlsServerConfig.isDynamicServer()) {
        assertEquals(wlsServerConfig.getName() + ".wls-subdomain.default.svc.cluster.local", wlsServerConfig.getListenAddress());
        assertEquals(new Integer(8011), wlsServerConfig.getListenPort());
      }
=======
      assertEquals(wlsServerConfig.getName() + ".wls-subdomain.default.svc.cluster.local", wlsServerConfig.getListenAddress());
      assertEquals(Integer.valueOf(8011), wlsServerConfig.getListenPort());
>>>>>>> 00f71f92
    }
    assertEquals(6, wlsDomainConfig.getServerConfigs().size());
    assertEquals("AdminServer", wlsDomainConfig.getServerConfig("AdminServer").getName());
  }

  @Test
  public void verifyDynamicServersLoadedFromJsonString() throws Exception {
    WlsDomainConfig wlsDomainConfig = WlsDomainConfig.create(JSON_STRING_MIXED_CLUSTER);
    WlsClusterConfig wlsClusterConfig = wlsDomainConfig.getClusterConfig("DockerCluster");
    assertEquals(2, wlsClusterConfig.getDynamicClusterSize());
    assertEquals(8, wlsClusterConfig.getMaxDynamicClusterSize());

    List<WlsServerConfig> serverConfigs = wlsClusterConfig.getServerConfigs();
    assertEquals(7, serverConfigs.size()); // 5 static + 2 dynamic servers

    assertTrue(containsServer(wlsClusterConfig, "dynamic-1"));
    assertTrue(containsServer(wlsClusterConfig, "dynamic-2"));
    assertTrue(containsServer(wlsClusterConfig, "ms-0"));
    assertTrue(containsServer(wlsClusterConfig, "ms-1"));
    assertTrue(containsServer(wlsClusterConfig, "ms-2"));
    assertTrue(containsServer(wlsClusterConfig, "ms-3"));
    assertTrue(containsServer(wlsClusterConfig, "ms-4"));

    for (WlsServerConfig wlsServerConfig : wlsClusterConfig.getServerConfigs()) {
      if (wlsServerConfig.isDynamicServer()) {
        String serverName = wlsServerConfig.getName();
        assertEquals("domain1-" + serverName, wlsServerConfig.getListenAddress());
        assertTrue(wlsServerConfig.isSslPortEnabled());
        if ("dynamic-1".equals(serverName)) {
          assertEquals(new Integer(8051), wlsServerConfig.getListenPort());
          assertEquals(new Integer(8151), wlsServerConfig.getSslListenPort());

        } else {
          assertEquals(new Integer(8052), wlsServerConfig.getListenPort());
          assertEquals(new Integer(8152), wlsServerConfig.getSslListenPort());
        }
      }
    }

    assertEquals(6, wlsDomainConfig.getServerConfigs().size()); // does not include dynamic servers
  }

  @Test
  public void verifyMachinesLoadedFromJsonString() throws Exception {
    WlsDomainConfig wlsDomainConfig = WlsDomainConfig.create(JSON_STRING_1_CLUSTER);
    Map<String, WlsMachineConfig> wlsMachineConfigList = wlsDomainConfig.getMachineConfigs();
    assertEquals(2, wlsMachineConfigList.size());

    WlsMachineConfig domain1_machine1 = wlsDomainConfig.getMachineConfig("domain1-machine1");
    assertEquals("domain1-machine1", domain1_machine1.getName());
    assertEquals(new Integer(5556), domain1_machine1.getNodeManagerListenPort());
    assertEquals("domain1-managed-server1", domain1_machine1.getNodeManagerListenAddress());
    assertEquals("Plain", domain1_machine1.getNodeManagerType());

    WlsMachineConfig domain1_machine2 = wlsDomainConfig.getMachineConfig("domain1-machine2");
    assertEquals("domain1-machine2", domain1_machine2.getName());
    assertEquals(new Integer(5556), domain1_machine2.getNodeManagerListenPort());
    assertEquals("domain1-managed-server2", domain1_machine2.getNodeManagerListenAddress());
    assertEquals("SSL", domain1_machine2.getNodeManagerType());

  }


  @Test
  public void verifyGetServerConfigsDoesNotIncludeDynamicServers() throws Exception {
    WlsDomainConfig wlsDomainConfig = WlsDomainConfig.create(JSON_STRING_MIXED_CLUSTER);
    WlsClusterConfig wlsClusterConfig = wlsDomainConfig.getClusterConfig("DockerCluster");

    assertEquals(6, wlsDomainConfig.getServerConfigs().size());
  }

  @Test
  public void verifyNetworkAccessPointsInDynamicServersLoadedFromJsonString() throws Exception {
    WlsDomainConfig wlsDomainConfig = WlsDomainConfig.create(JSON_STRING_MIXED_CLUSTER);
    WlsClusterConfig wlsClusterConfig = wlsDomainConfig.getClusterConfig("DockerCluster");
    assertEquals(2, wlsClusterConfig.getDynamicClusterSize());
    assertEquals(8, wlsClusterConfig.getMaxDynamicClusterSize());

    for (WlsServerConfig wlsServerConfig : wlsClusterConfig.getServerConfigs()) {
      if (wlsServerConfig.isDynamicServer()) {
        String serverName = wlsServerConfig.getName();
        assertTrue(containsNetworkAccessPoint(wlsServerConfig, "DChannel-0"));
        assertTrue(containsNetworkAccessPoint(wlsServerConfig, "DChannel-1"));
        List<NetworkAccessPoint> networkAccessPoints = wlsServerConfig.getNetworkAccessPoints();
        for (NetworkAccessPoint networkAccessPoint: networkAccessPoints) {
          String expectedProtocol = null;
          Integer expectedListenPort = null;
          if ("DChannel-0".equals(networkAccessPoint.getName())) {
            expectedProtocol = "t3";
            expectedListenPort = "dynamic-1".equals(serverName)? 9011: 9012;
          } else if ("DChannel-1".equals(networkAccessPoint.getName())) {
            expectedProtocol = "t3s";
            expectedListenPort = "dynamic-1".equals(serverName)? 9021: 9022;
          }
          assertEquals("protocol for " + networkAccessPoint.getName() + " not loaded properly", expectedProtocol, networkAccessPoint.getProtocol());
          assertEquals("listen port for " + networkAccessPoint.getName() + " not loaded properly", expectedListenPort, networkAccessPoint.getListenPort());
        }
      }
    }
  }

  @Test
  public void verifyServerWithNoChannelLoadedFromJsonString() throws Exception {
    WlsDomainConfig wlsDomainConfig = WlsDomainConfig.create(JSON_STRING_1_CLUSTER);

    WlsServerConfig serverConfig = wlsDomainConfig.getServerConfig("ms-1");
    assertEquals(0, serverConfig.getNetworkAccessPoints().size());
  }

  @Test
  public void verifyNetworkAccessPointsLoadedFromJsonString() throws Exception {
    WlsDomainConfig wlsDomainConfig = WlsDomainConfig.create(JSON_STRING_1_CLUSTER);

    WlsServerConfig serverConfig = wlsDomainConfig.getServerConfig("ms-0");
    assertEquals(3, serverConfig.getNetworkAccessPoints().size());
    assertTrue(containsNetworkAccessPoint(serverConfig, "Channel-0"));
    assertTrue(containsNetworkAccessPoint(serverConfig, "Channel-1"));
    assertTrue(containsNetworkAccessPoint(serverConfig, "Channel-2"));

    for (NetworkAccessPoint networkAccessPoint: serverConfig.getNetworkAccessPoints()) {
      String expectedProtocol = null;
      Integer expectedListenPort = null;
      if ("Channel-0".equals(networkAccessPoint.getName())) {
        expectedProtocol = "t3";
        expectedListenPort = 8012;
      } else if ("Channel-1".equals(networkAccessPoint.getName())) {
        expectedProtocol = "t3";
        expectedListenPort = 8013;
      } else if ("Channel-2".equals(networkAccessPoint.getName())) {
        expectedProtocol = "t3s";
        expectedListenPort = 8014;
      }
      assertEquals("protocol for " + networkAccessPoint.getName() + " not loaded properly", expectedProtocol, networkAccessPoint.getProtocol());
      assertEquals("listen port for " + networkAccessPoint.getName() + " not loaded properly", expectedListenPort, networkAccessPoint.getListenPort());
    }
  }

  @Test
  public void verifySSLConfigsLoadedFromJsonString() throws Exception {
    WlsDomainConfig wlsDomainConfig = WlsDomainConfig.create(JSON_STRING_1_CLUSTER);

    WlsServerConfig serverConfig = wlsDomainConfig.getServerConfig("ms-0");
    assertEquals(new Integer(8101), serverConfig.getSslListenPort());
    assertTrue(serverConfig.isSslPortEnabled());

    serverConfig = wlsDomainConfig.getServerConfig("ms-1");
    assertNull(serverConfig.getSslListenPort());
    assertFalse(serverConfig.isSslPortEnabled());
  }

  @Test
  public void verifyMultipleClustersLoadedFromJsonString() throws Exception {
    WlsDomainConfig wlsDomainConfig = WlsDomainConfig.create(JSON_STRING_2_CLUSTERS);
    Map<String, WlsClusterConfig> wlsClusterConfigList = wlsDomainConfig.getClusterConfigs();
    assertEquals(2, wlsClusterConfigList.size());

    WlsClusterConfig wlsClusterConfig = wlsDomainConfig.getClusterConfig("DockerCluster");
    assertEquals(3, wlsClusterConfig.getClusterSize());
    assertTrue(containsServer(wlsClusterConfig, "ms-0"));
    assertTrue(containsServer(wlsClusterConfig, "ms-1"));
    assertTrue(containsServer(wlsClusterConfig, "ms-2"));

    WlsClusterConfig wlsClusterConfig2 = wlsDomainConfig.getClusterConfig("DockerCluster2");
    assertEquals(2, wlsClusterConfig2.getClusterSize());
    assertTrue(containsServer(wlsClusterConfig2, "ms-3"));
    assertTrue(containsServer(wlsClusterConfig2, "ms-4"));
  }

  @Test
  public void verifyGetClusterConfigsDoesNotReturnNull() throws Exception {
    WlsDomainConfig wlsDomainConfig = new WlsDomainConfig(null);
    WlsClusterConfig wlsClusterConfig = wlsDomainConfig.getClusterConfig("DockerCluster");
    assertNotNull(wlsClusterConfig);
    assertEquals(0, wlsClusterConfig.getClusterSize());
    assertEquals("newly created empty WlsClusterConfig should not added to the clsuterConfigs list", 0, wlsDomainConfig.getClusterConfigs().size());
  }

  @Test
  public void verifyGetServerConfigsReturnNullIfNotFound() throws Exception {
    WlsDomainConfig wlsDomainConfig = new WlsDomainConfig(null);
    assertNull(wlsDomainConfig.getServerConfig("noSuchServer"));
  }

  @Test
  public void verifyGetMachineConfigsReturnNullIfNotFound() throws Exception {
    WlsDomainConfig wlsDomainConfig = new WlsDomainConfig(null);
    assertNull(wlsDomainConfig.getMachineConfig("noSuchMachine"));
  }

  @Test
  public void verifyUpdateDomainSpecWarnsIfNoServersInClusterStartupCluster() throws Exception {
    WlsDomainConfig wlsDomainConfig = new WlsDomainConfig(null);
    DomainSpec domainSpec = new DomainSpec().withClusterStartup(Arrays.asList(new ClusterStartup().withClusterName("noSuchCluster")));
    TestUtil.LogHandlerImpl handler = null;
    WlsClusterConfig wlsClusterConfig = wlsDomainConfig.getClusterConfig("noSuchCluster");
    try {
      handler = TestUtil.setupLogHandler(wlsClusterConfig);
      wlsDomainConfig.validate(domainSpec);
      assertTrue("Message logged: " + handler.getAllFormattedMessage(), handler.hasWarningMessageWithSubString("No servers configured in WebLogic cluster with name noSuchCluster"));
    } finally {
      TestUtil.removeLogHandler(wlsClusterConfig, handler);
    }
  }

  @Test
  public void verifyUpdateDomainSpecWarnsIfReplicasTooLarge() throws Exception {
    WlsDomainConfig wlsDomainConfig = WlsDomainConfig.create(JSON_STRING_1_CLUSTER);
    DomainSpec domainSpec = new DomainSpec().withClusterStartup(Arrays.asList(new ClusterStartup().withClusterName("DockerCluster"))).withReplicas(10);
    TestUtil.LogHandlerImpl handler = null;
    WlsClusterConfig wlsClusterConfig = wlsDomainConfig.getClusterConfig("DockerCluster");
    try {
      handler = TestUtil.setupLogHandler(wlsClusterConfig);
      wlsDomainConfig.validate(domainSpec);
      assertTrue("Message logged: " + handler.getAllFormattedMessage(), handler.hasWarningMessageWithSubString("Replicas in domainSpec for cluster DockerCluster is specified with a value of 10 which is larger than the number of configured WLS servers in the cluster: 5"));
    } finally {
      TestUtil.removeLogHandler(wlsClusterConfig, handler);
    }
  }

  @Test
  public void verifyUpdateDomainSpecInfoIfReplicasAndZeroClusters() throws Exception {
    WlsDomainConfig wlsDomainConfig = new WlsDomainConfig(null);
    DomainSpec domainSpec = new DomainSpec().withClusterStartup(Arrays.asList(new ClusterStartup().withClusterName("DockerCluster"))).withReplicas(10);
    TestUtil.LogHandlerImpl handler = null;
    try {
      handler = TestUtil.setupLogHandler(wlsDomainConfig);
      wlsDomainConfig.validate(domainSpec);
      assertTrue("Message logged: " + handler.getAllFormattedMessage(), handler.hasInfoMessageWithSubString("Replicas specified in Domain spec is ignored because there number of configured WLS cluster is not 1."));
    } finally {
      TestUtil.removeLogHandler(wlsDomainConfig, handler);
    }
  }

  @Test
  public void verifyUpdateDomainSpecInfoIfReplicasAndTwoClusters() throws Exception {
    WlsDomainConfig wlsDomainConfig = WlsDomainConfig.create(JSON_STRING_2_CLUSTERS);
    DomainSpec domainSpec = new DomainSpec().withClusterStartup(Arrays.asList(new ClusterStartup().withClusterName("DockerCluster"))).withReplicas(10);
    TestUtil.LogHandlerImpl handler = null;
    try {
      handler = TestUtil.setupLogHandler(wlsDomainConfig);
      wlsDomainConfig.validate(domainSpec);
      assertTrue("Message logged: " + handler.getAllFormattedMessage(), handler.hasInfoMessageWithSubString("Replicas specified in Domain spec is ignored because there number of configured WLS cluster is not 1."));
    } finally {
      TestUtil.removeLogHandler(wlsDomainConfig, handler);
    }
  }

  @Test
  public void verifyUpdateDomainSpecReplicasNotValidatedWithMoreThan1Clusters() throws Exception {
    WlsDomainConfig wlsDomainConfig = WlsDomainConfig.create(JSON_STRING_2_CLUSTERS);
    DomainSpec domainSpec = new DomainSpec().withClusterStartup(Arrays.asList(new ClusterStartup().withClusterName("DockerCluster"))).withReplicas(10);
    TestUtil.LogHandlerImpl handler = null;
    WlsClusterConfig wlsClusterConfig = wlsDomainConfig.getClusterConfig("DockerCluster");
    try {
      handler = TestUtil.setupLogHandler(wlsClusterConfig);
      wlsDomainConfig.validate(domainSpec);
      assertFalse(handler.hasWarningMessageLogged());
    } finally {
      TestUtil.removeLogHandler(wlsClusterConfig, handler);
    }
  }

  @Test
  public void verifyUpdateDomainSpecNoWarningIfReplicasOK() throws Exception {
    WlsDomainConfig wlsDomainConfig = WlsDomainConfig.create(JSON_STRING_1_CLUSTER);
    DomainSpec domainSpec = new DomainSpec().withClusterStartup(Arrays.asList(new ClusterStartup().withClusterName("DockerCluster"))).withReplicas(5);
    TestUtil.LogHandlerImpl handler = null;
    WlsClusterConfig wlsClusterConfig = wlsDomainConfig.getClusterConfig("DockerCluster");
    try {
      handler = TestUtil.setupLogHandler(wlsClusterConfig);
      wlsDomainConfig.validate(domainSpec);
      assertFalse(handler.hasWarningMessageLogged());
    } finally {
      TestUtil.removeLogHandler(wlsClusterConfig, handler);
    }
  }

  @Test
  public void verifyUpdateDomainSpecWarnsIfClusterStatupReplicasTooLarge() throws Exception {
    WlsDomainConfig wlsDomainConfig = WlsDomainConfig.create(JSON_STRING_2_CLUSTERS);
    DomainSpec domainSpec = new DomainSpec().withClusterStartup(Arrays.asList(new ClusterStartup().withClusterName("DockerCluster2").withReplicas(3))).withReplicas(5);
    TestUtil.LogHandlerImpl handler = null;
    WlsClusterConfig wlsClusterConfig = wlsDomainConfig.getClusterConfig("DockerCluster2");
    try {
      handler = TestUtil.setupLogHandler(wlsClusterConfig);
      wlsDomainConfig.validate(domainSpec);
      assertTrue("Message logged: " + handler.getAllFormattedMessage(), handler.hasWarningMessageWithSubString("Replicas in clusterStartup for cluster DockerCluster2 is specified with a value of 3 which is larger than the number of configured WLS servers in the cluster: 2"));
    } finally {
      TestUtil.removeLogHandler(wlsClusterConfig, handler);
    }
  }

  @Test
  public void verifyUpdateDomainSpecWarnsIfClusterStatupReplicasTooLarge_2clusters() throws Exception {
    WlsDomainConfig wlsDomainConfig = WlsDomainConfig.create(JSON_STRING_2_CLUSTERS);
    ClusterStartup dockerCluster = new ClusterStartup().withClusterName("DockerCluster").withReplicas(10);
    ClusterStartup dockerCluster2 = new ClusterStartup().withClusterName("DockerCluster2").withReplicas(10);
    DomainSpec domainSpec = new DomainSpec().withClusterStartup(Arrays.asList(dockerCluster, dockerCluster2));
    TestUtil.LogHandlerImpl handler = null;
    WlsClusterConfig wlsClusterConfig = wlsDomainConfig.getClusterConfig("DockerCluster2");
    try {
      handler = TestUtil.setupLogHandler(wlsClusterConfig);
      wlsDomainConfig.validate(domainSpec);
      assertTrue("Message logged: " + handler.getAllFormattedMessage(), handler.hasWarningMessageWithSubString("Replicas in clusterStartup for cluster DockerCluster is specified with a value of 10 which is larger than the number of configured WLS servers in the cluster: 3"));
      assertTrue("Message logged: " + handler.getAllFormattedMessage(), handler.hasWarningMessageWithSubString("Replicas in clusterStartup for cluster DockerCluster2 is specified with a value of 10 which is larger than the number of configured WLS servers in the cluster: 2"));
    } finally {
      TestUtil.removeLogHandler(wlsClusterConfig, handler);
    }
  }

  @Test
  public void verifyUpdateDomainSpecNoWarningIfClusterStatupReplicasOK() throws Exception {
    WlsDomainConfig wlsDomainConfig = WlsDomainConfig.create(JSON_STRING_2_CLUSTERS);
    DomainSpec domainSpec = new DomainSpec().withClusterStartup(Arrays.asList(new ClusterStartup().withClusterName("DockerCluster2").withReplicas(2))).withReplicas(5);
    TestUtil.LogHandlerImpl handler = null;
    WlsClusterConfig wlsClusterConfig = wlsDomainConfig.getClusterConfig("DockerCluster2");
    try {
      handler = TestUtil.setupLogHandler(wlsClusterConfig);
      wlsDomainConfig.validate(domainSpec);
      assertFalse(handler.hasWarningMessageLogged());
    } finally {
      TestUtil.removeLogHandler(wlsClusterConfig, handler);
    }
  }

  @Test
  public void verifyUpdateDomainSpecNoWarningIfClusterStatupOnDynamicCluster() throws Exception {
    WlsDomainConfig wlsDomainConfig = WlsDomainConfig.create(JSON_STRING_MIXED_CLUSTER);
    DomainSpec domainSpec = new DomainSpec().withClusterStartup(
            Arrays.asList(new ClusterStartup().withClusterName("DockerCluster").withReplicas(10))).withReplicas(10);
    TestUtil.LogHandlerImpl handler = null;
    WlsClusterConfig wlsClusterConfig = wlsDomainConfig.getClusterConfig("DockerCluster");
    try {
      handler = TestUtil.setupLogHandler(wlsClusterConfig);
      wlsDomainConfig.validate(domainSpec);
      assertFalse(handler.hasWarningMessageLogged());
    } finally {
      TestUtil.removeLogHandler(wlsClusterConfig, handler);
    }
  }

  private boolean containsServer(WlsClusterConfig wlsClusterConfig, String serverName) {
    List<WlsServerConfig> serverConfigs = wlsClusterConfig.getServerConfigs();
    for (WlsServerConfig serverConfig : serverConfigs) {
      if (serverName.equals(serverConfig.getName())) {
        return true;
      }
    }
    return false;
  }

  private boolean containsNetworkAccessPoint(WlsServerConfig wlsServerConfig, String channelName) {
    List<NetworkAccessPoint> networkAccessPoints = wlsServerConfig.getNetworkAccessPoints();
    for (NetworkAccessPoint networkAccessPoint : networkAccessPoints) {
      if (channelName.equals(networkAccessPoint.getName())) {
        return true;
      }
    }
    return false;
  }

  final String JSON_STRING_MIXED_CLUSTER = "{     \"name\": \"base_domain\",\n " +
          "\"servers\": {\"items\": [\n" +
          "    {\n" +
          "        \"listenAddress\": \"\",\n" +
          "        \"name\": \"AdminServer\",\n" +
          "        \"listenPort\": 8001,\n" +
          "        \"cluster\": null,\n" +
          "        \"networkAccessPoints\": {\"items\": []}\n" +
          "    },\n" +
          "    {\n" +
          "        \"listenAddress\": \"ms-0.wls-subdomain.default.svc.cluster.local\",\n" +
          "        \"name\": \"ms-0\",\n" +
          "        \"listenPort\": 8011,\n" +
          "        \"cluster\": [\n" +
          "            \"clusters\",\n" +
          "            \"DockerCluster\"\n" +
          "        ],\n" +
          "        \"networkAccessPoints\": {\"items\": [\n" +
          "            {\n" +
          "                \"protocol\": \"t3\",\n" +
          "                \"name\": \"Channel-0\",\n" +
          "                \"listenPort\": 8012\n" +
          "            },\n" +
          "            {\n" +
          "                \"protocol\": \"t3\",\n" +
          "                \"name\": \"Channel-1\",\n" +
          "                \"listenPort\": 8013\n" +
          "            },\n" +
          "            {\n" +
          "                \"protocol\": \"t3s\",\n" +
          "                \"name\": \"Channel-2\",\n" +
          "                \"listenPort\": 8014\n" +
          "            }\n" +
          "        ]},\n" +
          "            \"SSL\": {\n" +
          "                \"enabled\": true,\n" +
          "                \"listenPort\": 8101\n" +
          "            }\n" +
          "    },\n" +
          "    {\n" +
          "        \"listenAddress\": \"ms-1.wls-subdomain.default.svc.cluster.local\",\n" +
          "        \"name\": \"ms-1\",\n" +
          "        \"listenPort\": 8011,\n" +
          "        \"cluster\": [\n" +
          "            \"clusters\",\n" +
          "            \"DockerCluster\"\n" +
          "        ],\n" +
          "        \"networkAccessPoints\": {\"items\": []}\n" +
          "    },\n" +
          "    {\n" +
          "        \"listenAddress\": \"ms-2.wls-subdomain.default.svc.cluster.local\",\n" +
          "        \"name\": \"ms-2\",\n" +
          "        \"listenPort\": 8011,\n" +
          "        \"cluster\": [\n" +
          "            \"clusters\",\n" +
          "            \"DockerCluster\"\n" +
          "        ],\n" +
          "        \"networkAccessPoints\": {\"items\": []}\n" +
          "    },\n" +
          "    {\n" +
          "        \"listenAddress\": \"ms-3.wls-subdomain.default.svc.cluster.local\",\n" +
          "        \"name\": \"ms-3\",\n" +
          "        \"listenPort\": 8011,\n" +
          "        \"cluster\": [\n" +
          "            \"clusters\",\n" +
          "            \"DockerCluster\"\n" +
          "        ],\n" +
          "        \"networkAccessPoints\": {\"items\": []}\n" +
          "    },\n" +
          "    {\n" +
          "        \"listenAddress\": \"ms-4.wls-subdomain.default.svc.cluster.local\",\n" +
          "        \"name\": \"ms-4\",\n" +
          "        \"listenPort\": 8011,\n" +
          "        \"cluster\": [\n" +
          "            \"clusters\",\n" +
          "            \"DockerCluster\"\n" +
          "        ],\n" +
          "        \"networkAccessPoints\": {\"items\": []}\n" +
          "    }\n" +
          "    ]},\n" +
          "\"serverTemplates\": {\"items\": [\n" +
          "    {\n" +
          "        \"listenAddress\": \"domain1-${serverName}\",\n" +
          "        \"name\": \"server-template-1\",\n" +
          "        \"listenPort\": 8050,\n" +
          "        \"cluster\": [\n" +
          "            \"clusters\",\n" +
          "            \"DockerCluster\"\n" +
          "        ],\n" +
          "        \"networkAccessPoints\": {\"items\": [\n" +
          "            {\n" +
          "                \"protocol\": \"t3\",\n" +
          "                \"name\": \"DChannel-0\",\n" +
          "                \"listenPort\": 9010\n" +
          "            },\n" +
          "            {\n" +
          "                \"protocol\": \"t3s\",\n" +
          "                \"name\": \"DChannel-1\",\n" +
          "                \"listenPort\": 9020\n" +
          "            }\n" +
          "        ]},\n" +
          "            \"SSL\": {\n" +
          "                \"enabled\": true,\n" +
          "                \"listenPort\": 8150\n" +
          "            }\n" +
          "    }\n" +
          "    ]},\n" +
          "    \"clusters\": {\"items\": [\n" +
          "        {\n" +
          "            \"name\": \"DockerCluster\",\n" +
          "            \"dynamicServers\": {\n" +
          "                \"dynamicClusterSize\": 2,\n" +
          "                \"maxDynamicClusterSize\": 8,\n" +
          "                \"serverNamePrefix\": \"dynamic-\",\n" +
          "                \"dynamicServerNames\": [\n" +
          "                    \"dynamic-1\",\n" +
          "                    \"dynamic-2\"\n" +
          "                ],\n" +
          "                \"calculatedListenPorts\": true,\n" +
          "                \"serverTemplate\": [\n" +
          "                    \"serverTemplates\",\n" +
          "                    \"server-template-1\"\n" +
          "                ]\n" +
          "            }\n" +
          "        }" +
          "    ]}\n" +
          "}";


  final String JSON_STRING_1_CLUSTER = "{     \"name\": \"base_domain\",\n " +
          "\"servers\": {\"items\": [\n" +
          "    {\n" +
          "        \"listenAddress\": \"\",\n" +
          "        \"name\": \"AdminServer\",\n" +
          "        \"listenPort\": 8001,\n" +
          "        \"cluster\": null,\n" +
          "        \"networkAccessPoints\": {\"items\": []}\n" +
          "    },\n" +
          "    {\n" +
          "        \"listenAddress\": \"ms-0.wls-subdomain.default.svc.cluster.local\",\n" +
          "        \"name\": \"ms-0\",\n" +
          "        \"listenPort\": 8011,\n" +
          "        \"cluster\": [\n" +
          "            \"clusters\",\n" +
          "            \"DockerCluster\"\n" +
          "        ],\n" +
          "        \"networkAccessPoints\": {\"items\": [\n" +
          "            {\n" +
          "                \"protocol\": \"t3\",\n" +
          "                \"name\": \"Channel-0\",\n" +
          "                \"listenPort\": 8012\n" +
          "            },\n" +
          "            {\n" +
          "                \"protocol\": \"t3\",\n" +
          "                \"name\": \"Channel-1\",\n" +
          "                \"listenPort\": 8013\n" +
          "            },\n" +
          "            {\n" +
          "                \"protocol\": \"t3s\",\n" +
          "                \"name\": \"Channel-2\",\n" +
          "                \"listenPort\": 8014\n" +
          "            }\n" +
          "        ]},\n" +
          "            \"SSL\": {\n" +
          "                \"enabled\": true,\n" +
          "                \"listenPort\": 8101\n" +
          "            }\n" +
          "    },\n" +
          "    {\n" +
          "        \"listenAddress\": \"ms-1.wls-subdomain.default.svc.cluster.local\",\n" +
          "        \"name\": \"ms-1\",\n" +
          "        \"listenPort\": 8011,\n" +
          "        \"cluster\": [\n" +
          "            \"clusters\",\n" +
          "            \"DockerCluster\"\n" +
          "        ],\n" +
          "        \"networkAccessPoints\": {\"items\": []}\n" +
          "    },\n" +
          "    {\n" +
          "        \"listenAddress\": \"ms-2.wls-subdomain.default.svc.cluster.local\",\n" +
          "        \"name\": \"ms-2\",\n" +
          "        \"listenPort\": 8011,\n" +
          "        \"cluster\": [\n" +
          "            \"clusters\",\n" +
          "            \"DockerCluster\"\n" +
          "        ],\n" +
          "        \"networkAccessPoints\": {\"items\": []}\n" +
          "    },\n" +
          "    {\n" +
          "        \"listenAddress\": \"ms-3.wls-subdomain.default.svc.cluster.local\",\n" +
          "        \"name\": \"ms-3\",\n" +
          "        \"listenPort\": 8011,\n" +
          "        \"cluster\": [\n" +
          "            \"clusters\",\n" +
          "            \"DockerCluster\"\n" +
          "        ],\n" +
          "        \"networkAccessPoints\": {\"items\": []}\n" +
          "    },\n" +
          "    {\n" +
          "        \"listenAddress\": \"ms-4.wls-subdomain.default.svc.cluster.local\",\n" +
          "        \"name\": \"ms-4\",\n" +
          "        \"listenPort\": 8011,\n" +
          "        \"cluster\": [\n" +
          "            \"clusters\",\n" +
          "            \"DockerCluster\"\n" +
          "        ],\n" +
          "        \"networkAccessPoints\": {\"items\": []}\n" +
          "    }\n" +
          "  ]}, " +
          "    \"machines\": {\"items\": [\n" +
          "        {\n" +
          "            \"name\": \"domain1-machine1\",\n" +
          "            \"nodeManager\": {\n" +
          "                \"NMType\": \"Plain\",\n" +
          "                \"listenAddress\": \"domain1-managed-server1\",\n" +
          "                \"name\": \"domain1-machine1\",\n" +
          "                \"listenPort\": 5556\n" +
          "            }\n" +
          "        },\n" +
          "        {\n" +
          "            \"name\": \"domain1-machine2\",\n" +
          "            \"nodeManager\": {\n" +
          "                \"NMType\": \"SSL\",\n" +
          "                \"listenAddress\": \"domain1-managed-server2\",\n" +
          "                \"name\": \"domain1-machine2\",\n" +
          "                \"listenPort\": 5556\n" +
          "            }\n" +
          "        }\n" +
          "    ]}\n" +
          "}";

  final String JSON_STRING_2_CLUSTERS = "{\"servers\": {\"items\": [\n" +
          "    {\n" +
          "        \"listenAddress\": \"\",\n" +
          "        \"name\": \"AdminServer\",\n" +
          "        \"listenPort\": 8001,\n" +
          "        \"cluster\": null,\n" +
          "        \"networkAccessPoints\": {\"items\": []}\n" +
          "    },\n" +
          "    {\n" +
          "        \"listenAddress\": \"ms-0.wls-subdomain.default.svc.cluster.local\",\n" +
          "        \"name\": \"ms-0\",\n" +
          "        \"listenPort\": 8011,\n" +
          "        \"cluster\": [\n" +
          "            \"clusters\",\n" +
          "            \"DockerCluster\"\n" +
          "        ],\n" +
          "        \"networkAccessPoints\": {\"items\": [\n" +
          "            {\n" +
          "                \"protocol\": \"t3\",\n" +
          "                \"name\": \"Channel-0\",\n" +
          "                \"listenPort\": 8012\n" +
          "            },\n" +
          "            {\n" +
          "                \"protocol\": \"t3s\",\n" +
          "                \"name\": \"Channel-1\",\n" +
          "                \"listenPort\": 8013\n" +
          "            }\n" +
          "        ]}\n" +
          "    },\n" +
          "    {\n" +
          "        \"listenAddress\": \"ms-1.wls-subdomain.default.svc.cluster.local\",\n" +
          "        \"name\": \"ms-1\",\n" +
          "        \"listenPort\": 8011,\n" +
          "        \"cluster\": [\n" +
          "            \"clusters\",\n" +
          "            \"DockerCluster\"\n" +
          "        ],\n" +
          "        \"networkAccessPoints\": {\"items\": []}\n" +
          "    },\n" +
          "    {\n" +
          "        \"listenAddress\": \"ms-2.wls-subdomain.default.svc.cluster.local\",\n" +
          "        \"name\": \"ms-2\",\n" +
          "        \"listenPort\": 8011,\n" +
          "        \"cluster\": [\n" +
          "            \"clusters\",\n" +
          "            \"DockerCluster\"\n" +
          "        ],\n" +
          "        \"networkAccessPoints\": {\"items\": []}\n" +
          "    },\n" +
          "    {\n" +
          "        \"listenAddress\": \"ms-3.wls-subdomain.default.svc.cluster.local\",\n" +
          "        \"name\": \"ms-3\",\n" +
          "        \"listenPort\": 8011,\n" +
          "        \"cluster\": [\n" +
          "            \"clusters\",\n" +
          "            \"DockerCluster2\"\n" +
          "        ],\n" +
          "        \"networkAccessPoints\": {\"items\": []}\n" +
          "    },\n" +
          "    {\n" +
          "        \"listenAddress\": \"ms-4.wls-subdomain.default.svc.cluster.local\",\n" +
          "        \"name\": \"ms-4\",\n" +
          "        \"listenPort\": 8011,\n" +
          "        \"cluster\": [\n" +
          "            \"clusters\",\n" +
          "            \"DockerCluster2\"\n" +
          "        ],\n" +
          "        \"networkAccessPoints\": {\"items\": []}\n" +
          "    }\n" +
          "]}}";
}<|MERGE_RESOLUTION|>--- conflicted
+++ resolved
@@ -56,15 +56,10 @@
     WlsClusterConfig wlsClusterConfig = wlsDomainConfig.getClusterConfig("DockerCluster");
     assertEquals(5, wlsClusterConfig.getClusterSize());
     for (WlsServerConfig wlsServerConfig : wlsClusterConfig.getServerConfigs()) {
-<<<<<<< HEAD
       if (!wlsServerConfig.isDynamicServer()) {
         assertEquals(wlsServerConfig.getName() + ".wls-subdomain.default.svc.cluster.local", wlsServerConfig.getListenAddress());
-        assertEquals(new Integer(8011), wlsServerConfig.getListenPort());
+        assertEquals(Integer.valueOf(8011), wlsServerConfig.getListenPort());
       }
-=======
-      assertEquals(wlsServerConfig.getName() + ".wls-subdomain.default.svc.cluster.local", wlsServerConfig.getListenAddress());
-      assertEquals(Integer.valueOf(8011), wlsServerConfig.getListenPort());
->>>>>>> 00f71f92
     }
     assertEquals(6, wlsDomainConfig.getServerConfigs().size());
     assertEquals("AdminServer", wlsDomainConfig.getServerConfig("AdminServer").getName());
