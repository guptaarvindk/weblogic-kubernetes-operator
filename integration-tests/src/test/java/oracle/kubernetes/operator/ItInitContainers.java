// Copyright (c) 2019, Oracle Corporation and/or its affiliates.  All rights reserved.
// Licensed under the Universal Permissive License v 1.0 as shown at https://oss.oracle.com/licenses/upl.

package oracle.kubernetes.operator;

import java.nio.charset.Charset;
import java.nio.charset.StandardCharsets;
import java.nio.file.Files;
import java.nio.file.Path;
import java.nio.file.Paths;
import java.util.ArrayList;
import java.util.Map;
import java.util.logging.Level;

import oracle.kubernetes.operator.utils.Domain;
import oracle.kubernetes.operator.utils.DomainCrd;
import oracle.kubernetes.operator.utils.ExecResult;
import oracle.kubernetes.operator.utils.LoggerHelper;
import oracle.kubernetes.operator.utils.Operator;
import oracle.kubernetes.operator.utils.TestUtils;
<<<<<<< HEAD
import org.junit.jupiter.api.AfterAll;
import org.junit.jupiter.api.Assertions;
import org.junit.jupiter.api.Assumptions;
import org.junit.jupiter.api.BeforeAll;
import org.junit.jupiter.api.MethodOrderer.Alphanumeric;
import org.junit.jupiter.api.Test;
import org.junit.jupiter.api.TestMethodOrder;
=======
import org.junit.AfterClass;
import org.junit.Assert;
import org.junit.Assume;
import org.junit.Before;
import org.junit.BeforeClass;
import org.junit.Test;
>>>>>>> 5da43d80

/**
 * Integration tests for testing the init container for WebLogic server pods.
 */
<<<<<<< HEAD
@TestMethodOrder(Alphanumeric.class)
=======
>>>>>>> 5da43d80
public class ItInitContainers extends BaseTest {

  private static Domain domain = null;
  private static Operator operator;
  private static String domainUid = "domaininitcont";
  private static String initContainerTmpDir = "";
  private static String originalYaml;
  private static String testClassName;
  private static String domainNS;
  private static StringBuffer namespaceList;

  /**
   * This method gets called only once before any of the test methods are executed. It does the
   * initialization of the integration test properties defined in OperatorIT.properties and setting
   * the resultRoot, pvRoot and projectRoot attributes. Create Operator1 and domainOnPVUsingWLST
   *
   * @throws Exception exception
   */
  @BeforeAll
  public static void staticPrepare() throws Exception {
    if (FULLTEST) {
      testClassName = new Object() {
      }.getClass().getEnclosingClass().getSimpleName();
      initialize(APP_PROPS_FILE, testClassName);
    }
  }

  @Before
  public void prepare() throws Exception {
    if (FULLTEST) {
      createResultAndPvDirs(testClassName);
      LoggerHelper.getLocal().log(Level.INFO, "staticPrepare------Begin");

      LoggerHelper.getLocal().log(Level.INFO, "Checking if operator and domain are running, if not creating");
      if (operator == null) {
        Map<String, Object> operatorMap = createOperatorMap(getNewSuffixCount(), true, testClassName);
        operator = TestUtils.createOperator(operatorMap, Operator.RestCertType.SELF_SIGNED);
        Assertions.assertNotNull(operator);
        domainNS = ((ArrayList<String>) operatorMap.get("domainNamespaces")).get(0);
        namespaceList = new StringBuffer((String)operatorMap.get("namespace"));
        namespaceList.append(" ").append(domainNS);
      }
      initContainerTmpDir = getResultDir() + "/initconttemp";
      Files.createDirectories(Paths.get(initContainerTmpDir));

<<<<<<< HEAD
      domain = createInitContdomain();
      originalYaml =
          BaseTest.getUserProjectsDir()
              + "/weblogic-domains/"
              + domain.getDomainUid()
              + "/domain.yaml";
      Assertions.assertNotNull(domain);
=======
      if (domain == null) {
        domain = createInitContdomain();
        originalYaml =
            getUserProjectsDir()
                + "/weblogic-domains/"
                + domain.getDomainUid()
                + "/domain.yaml";
        Assert.assertNotNull(domain);
      }
>>>>>>> 5da43d80
      LoggerHelper.getLocal().log(Level.INFO, "staticPrepare------End");
    }

  }

  /**
   * Releases k8s cluster lease, archives result, pv directories.
   *
   * @throws Exception exception
   */
  @AfterAll
  public static void staticUnPrepare() throws Exception {
    if (FULLTEST) {
      LoggerHelper.getLocal().log(Level.INFO, "staticUnPrepare------Begin");
      if (domain != null) {
        destroyInitContdomain();
      }
      if (operator != null) {
        operator.destroy();
      }
      tearDown(new Object() {
      }.getClass().getEnclosingClass().getSimpleName(), namespaceList.toString());
      LoggerHelper.getLocal().log(Level.INFO, "staticUnPrepare------End");
    }
  }

  /**
   * creates the init container domain on PV.
   *
   * @return created domain Domain
   * @throws Exception when domain creation fails
   */
  private Domain createInitContdomain() throws Exception {
    Map<String, Object> domainMap = createDomainMap(getNewSuffixCount(), testClassName);
    domainMap.put("namespace", domainNS);
    domainMap.put("domainUID", domainUid);
    LoggerHelper.getLocal().log(Level.INFO, "Creating and verifying the domain creation with domainUid: " + domainUid);
    domain = TestUtils.createDomain(domainMap);
    domain.verifyDomainCreated();
    return domain;
  }

  /**
   * destroys the running domain.
   *
   * @throws Exception when domain destruction fails
   */
  private static void destroyInitContdomain() throws Exception {
    if (domain != null) {
      domain.destroy();
    }
  }

  /**
   * Add initContainers at domain spec level and verify the admin server pod goes through Init state
   * before starting the admin server pod.
   *
   * @throws Exception when domain.yaml cannot be read or modified to include the initContainers or
   *                   WebLogic server pod doesn't go through initialization and ready state
   */
  @Test
  public void testDomainInitContainer() throws Exception {
    Assumptions.assumeTrue(FULLTEST);
    String testMethodName = new Object() {
    }.getClass().getEnclosingMethod().getName();
    logTestBegin(testMethodName);
    final String[] pods = {domainUid + "-" + domain.getAdminServerName(), domainUid + "-managed-server1"};

    // Modify the original domain yaml to include restartVersion in admin server node
    DomainCrd crd = new DomainCrd(originalYaml);
    crd.addInitContNode("spec", null, null, "busybox", "sleep");
    String modYaml = crd.getYamlTree();
    LoggerHelper.getLocal().log(Level.INFO, modYaml);
    testInitContainer(modYaml);
    for (String pod : pods) {
      LoggerHelper.getLocal().log(Level.INFO, "Verifying if the pods are recreated with initialization");
      verifyPodInitialized(pod);
    }
    LoggerHelper.getLocal().log(Level.INFO, "SUCCESS - {0}", testMethodName);
  }

  /**
   * Add initContainers to adminServer and verify the admin server pod goes through Init state
   * before starting the admin server pod.
   *
   * @throws Exception when domain.yaml cannot be read or modified to include the initContainers or
   *                   weblogic server pod doesn't go through initialization and ready state
   */
  @Test
  public void testAdminServerInitContainer() throws Exception {
    Assumptions.assumeTrue(FULLTEST);
    String testMethodName = new Object() {
    }.getClass().getEnclosingMethod().getName();
    logTestBegin(testMethodName);
    final String adminPodName = domainUid + "-" + domain.getAdminServerName();

    // Modify the original domain yaml to include restartVersion in admin server node
    DomainCrd crd = new DomainCrd(originalYaml);
    crd.addInitContNode("adminServer", null, null, "busybox", "sleep");
    String modYaml = crd.getYamlTree();
    LoggerHelper.getLocal().log(Level.INFO, modYaml);
    testInitContainer(modYaml);
    LoggerHelper.getLocal().log(Level.INFO, "Verifying if the admin server pod is recreated with initialization");
    verifyPodInitialized(adminPodName);
    LoggerHelper.getLocal().log(Level.INFO, "SUCCESS - {0}", testMethodName);
  }

  /**
   * Add initContainers to adminServer and verify the admin server pod goes through Init state
   * before starting the admin server pod.
   *
   * @throws Exception when domain.yaml cannot be read or modified to include the initContainers or
   *                   weblogic server pod doesn't go through initialization and ready state
   */
  @Test
  public void testClusterInitContainer() throws Exception {
    Assumptions.assumeTrue(FULLTEST);
    String testMethodName = new Object() {
    }.getClass().getEnclosingMethod().getName();
    logTestBegin(testMethodName);
    final String adminPodName = domainUid + "-" + domain.getAdminServerName();
    final String ms2PodName = domainUid + "-managed-server2";

    // Modify the original domain yaml to include restartVersion in admin server node
    DomainCrd crd = new DomainCrd(originalYaml);
    crd.addInitContNode("clusters", "cluster-1", null, "busybox", "sleep");
    String modYaml = crd.getYamlTree();
    LoggerHelper.getLocal().log(Level.INFO, modYaml);
    testInitContainer(modYaml);
    TestUtils.checkPodReady(adminPodName, domain.getDomainNs());
    LoggerHelper.getLocal().log(Level.INFO, "Verifying if the managed server pods are recreated with initialization");
    verifyPodInitialized(ms2PodName);
    LoggerHelper.getLocal().log(Level.INFO, "SUCCESS - {0}", testMethodName);
  }

  /**
   * Add initContainers to adminServer and verify the admin server pod goes through Init state
   * before starting the admin server pod.
   *
   * @throws Exception when domain.yaml cannot be read or modified to include the initContainers or
   *                   WebLogic server pod doesn't go through initialization and ready state
   */
  @Test
  public void testMsInitContainer() throws Exception {
    Assumptions.assumeTrue(FULLTEST);
    String testMethodName = new Object() {
    }.getClass().getEnclosingMethod().getName();
    logTestBegin(testMethodName);
    final String adminPodName = domainUid + "-" + domain.getAdminServerName();
    final String ms1PodName = domainUid + "-managed-server1";

    // Modify the original domain yaml to include restartVersion in admin server node
    DomainCrd crd = new DomainCrd(originalYaml);
    crd.addInitContNode("managedServers", "cluster-1", "managed-server1", "busybox", "sleep");
    String modYaml = crd.getYamlTree();
    LoggerHelper.getLocal().log(Level.INFO, modYaml);
    testInitContainer(modYaml);
    TestUtils.checkPodReady(adminPodName, domain.getDomainNs());
    LoggerHelper.getLocal().log(Level.INFO, "Verifying if the managed server pod is recreated with initialization");
    verifyPodInitialized(ms1PodName);
    LoggerHelper.getLocal().log(Level.INFO, "SUCCESS - {0}", testMethodName);
  }

  /**
   * Add initContainers which fails to run to completion and verify the weblogic server pods are not
   * started as result of it.
   *
   * @throws Exception when domain.yaml cannot be read or modified to include the initContainers or
   *                   weblogic server pod doesn't go through initialization and ready state
   */
  @Test
  public void testDomainInitContainerNegative() throws Exception {
    Assumptions.assumeTrue(FULLTEST);
    String testMethodName = new Object() {
    }.getClass().getEnclosingMethod().getName();
    logTestBegin(testMethodName);
    final String adminPodName = domainUid + "-" + domain.getAdminServerName();

    // Modify the original domain yaml to include restartVersion in admin server node
    DomainCrd crd = new DomainCrd(originalYaml);
    crd.addInitContNode("spec", null, null, "busybox", "sleep");
    String modYaml = crd.getYamlTree();
    modYaml = modYaml.replaceAll("sleep", "foo");
    LoggerHelper.getLocal().log(Level.INFO, modYaml);
    testInitContainer(modYaml);
    String cmd = "kubectl get pod " + adminPodName + " -n " + domain.getDomainNs();
    TestUtils.checkCmdInLoop(cmd, "Init:CrashLoopBackOff", adminPodName);
    LoggerHelper.getLocal().log(Level.INFO, "SUCCESS - {0}", testMethodName);
  }

  /**
   * Add initContainers at domain and admin server level and verify init container runs at both
   * level when the names are different.
   *
   * @throws Exception when domain.yaml cannot be read or modified to include the initContainers or
   *                   WebLogic server pod doesn't go through initialization and ready state
   */
  @Test
  public void testInitContainerDiffLevelDiffName() throws Exception {
    Assumptions.assumeTrue(FULLTEST);
    String testMethodName = new Object() {
    }.getClass().getEnclosingMethod().getName();
    logTestBegin(testMethodName);
    final String[] pods = {domainUid + "-" + domain.getAdminServerName(), domainUid + "-managed-server2"};

    // Modify the original domain yaml to include restartVersion in admin server node
    DomainCrd crd = new DomainCrd(originalYaml);
    crd.addInitContNode("spec", null, null, "busybox1", "sleep");
    crd.addInitContNode("adminServer", null, null, "busybox2", "sleep");
    String modYaml = crd.getYamlTree();
    LoggerHelper.getLocal().log(Level.INFO, modYaml);
    testInitContainer(modYaml);
    String cmd = "kubectl get pod " + pods[0] + " -n " + domain.getDomainNs();

    TestUtils.checkCmdInLoop(cmd, "Init:0/2", pods[0]);
    TestUtils.checkCmdInLoop(cmd, "Init:1/2", pods[0]);
    TestUtils.checkPodReady(pods[0], domain.getDomainNs());

    LoggerHelper.getLocal().log(Level.INFO, "Verifying if the pods are recreated with initialization");
    verifyPodInitialized(pods[1]);
    LoggerHelper.getLocal().log(Level.INFO, "SUCCESS - {0}", testMethodName);
  }

  /**
   * Add initContainers at domain and admin server level and verify init container is not run at
   * both level when the names are same.
   *
   * @throws Exception when domain.yaml cannot be read or modified to include the initContainers or
   *                   WebLogic server pod doesn't go through initialization and ready state
   */
  @Test
  public void testInitContainerDiffLevelSameName() throws Exception {
    Assumptions.assumeTrue(FULLTEST);
    String testMethodName = new Object() {
    }.getClass().getEnclosingMethod().getName();
    logTestBegin(testMethodName);
    final String[] pods = {domainUid + "-" + domain.getAdminServerName(), domainUid + "-managed-server2"};

    // Modify the original domain yaml to include restartVersion in admin server node
    DomainCrd crd = new DomainCrd(originalYaml);
    crd.addInitContNode("spec", null, null, "busybox", "foo");
    crd.addInitContNode("adminServer", null, null, "busybox", "sleep");
    crd.addInitContNode("clusters", "cluster-1", null, "busybox", "sleep");
    String modYaml = crd.getYamlTree();
    LoggerHelper.getLocal().log(Level.INFO, modYaml);
    testInitContainer(modYaml);
    for (String pod : pods) {
      LoggerHelper.getLocal().log(Level.INFO, "Verifying if the pods are recreated with initialization");
      verifyPodInitialized(pod);
    }
    LoggerHelper.getLocal().log(Level.INFO, "SUCCESS - {0}", testMethodName);
  }

  /**
   * Add multiple initContainers at domain level and verify all of the init containers are run.
   *
   * @throws Exception when domain.yaml cannot be read or modified to include the initContainers or
   *                   WebLogic server pod doesn't go through initialization and ready state
   */
  @Test
  public void testInitContainerMultiple() throws Exception {
    Assumptions.assumeTrue(FULLTEST);
    String testMethodName = new Object() {
    }.getClass().getEnclosingMethod().getName();
    logTestBegin(testMethodName);
    final String[] pods = {domainUid + "-" + domain.getAdminServerName(), domainUid + "-managed-server1"};

    // Modify the original domain yaml to include restartVersion in admin server node
    DomainCrd crd = new DomainCrd(originalYaml);
    crd.addInitContNode("spec", null, null, "busybox1", "sleep");
    crd.addInitContNode("spec", null, null, "busybox2", "sleep");
    String modYaml = crd.getYamlTree();
    LoggerHelper.getLocal().log(Level.INFO, modYaml);
    testInitContainer(modYaml);
    String cmd;
    for (String pod : pods) {
      cmd = "kubectl get pod " + pod + " -n " + domain.getDomainNs();
      TestUtils.checkCmdInLoop(cmd, "Init:0/2", pod);
      TestUtils.checkCmdInLoop(cmd, "Init:1/2", pod);
      TestUtils.checkPodReady(pod, domain.getDomainNs());
    }
    LoggerHelper.getLocal().log(Level.INFO, "SUCCESS - {0}", testMethodName);
  }

  /**
   * Add initContainers to adminServer and verify the admin server pod goes through Init state
   * before starting the admin server pod.
   *
   * @throws Exception when domain.yaml cannot be read or modified to include the initContainers or
   *                   WebLogic server pod doesn't go through initialization and ready state
   */
  private void testInitContainer(String modYaml) throws Exception {
    // Write the modified yaml to a new file
    Path path = Paths.get(initContainerTmpDir, "domain.yaml");
    LoggerHelper.getLocal().log(Level.INFO, "Path of the modified domain.yaml :{0}", path.toString());
    Charset charset = StandardCharsets.UTF_8;
    Files.write(path, modYaml.getBytes(charset));

    destroyInitContdomain();

    // Apply the new yaml to update the domain
    LoggerHelper.getLocal().log(Level.INFO, "kubectl apply -f {0}", path.toString());
    ExecResult exec = TestUtils.exec("kubectl apply -f " + path.toString());
    LoggerHelper.getLocal().log(Level.INFO, exec.stdout());
  }

  /**
   * Utility method to check if a pod goes through initialization and Ready.
   *
   * @param podName - String name of the pod to check the status for
   * @throws Exception when pod doesn't go through the initialization and ready state
   */
  private void verifyPodInitialized(String podName) throws Exception {
    TestUtils.checkPodInitializing(podName, domain.getDomainNs());
    TestUtils.checkPodReady(podName, domain.getDomainNs());
  }
}<|MERGE_RESOLUTION|>--- conflicted
+++ resolved
@@ -18,30 +18,19 @@
 import oracle.kubernetes.operator.utils.LoggerHelper;
 import oracle.kubernetes.operator.utils.Operator;
 import oracle.kubernetes.operator.utils.TestUtils;
-<<<<<<< HEAD
 import org.junit.jupiter.api.AfterAll;
 import org.junit.jupiter.api.Assertions;
 import org.junit.jupiter.api.Assumptions;
 import org.junit.jupiter.api.BeforeAll;
+import org.junit.jupiter.api.BeforeEach;
 import org.junit.jupiter.api.MethodOrderer.Alphanumeric;
 import org.junit.jupiter.api.Test;
 import org.junit.jupiter.api.TestMethodOrder;
-=======
-import org.junit.AfterClass;
-import org.junit.Assert;
-import org.junit.Assume;
-import org.junit.Before;
-import org.junit.BeforeClass;
-import org.junit.Test;
->>>>>>> 5da43d80
 
 /**
  * Integration tests for testing the init container for WebLogic server pods.
  */
-<<<<<<< HEAD
 @TestMethodOrder(Alphanumeric.class)
-=======
->>>>>>> 5da43d80
 public class ItInitContainers extends BaseTest {
 
   private static Domain domain = null;
@@ -69,7 +58,7 @@
     }
   }
 
-  @Before
+  @BeforeEach
   public void prepare() throws Exception {
     if (FULLTEST) {
       createResultAndPvDirs(testClassName);
@@ -87,15 +76,6 @@
       initContainerTmpDir = getResultDir() + "/initconttemp";
       Files.createDirectories(Paths.get(initContainerTmpDir));
 
-<<<<<<< HEAD
-      domain = createInitContdomain();
-      originalYaml =
-          BaseTest.getUserProjectsDir()
-              + "/weblogic-domains/"
-              + domain.getDomainUid()
-              + "/domain.yaml";
-      Assertions.assertNotNull(domain);
-=======
       if (domain == null) {
         domain = createInitContdomain();
         originalYaml =
@@ -103,9 +83,8 @@
                 + "/weblogic-domains/"
                 + domain.getDomainUid()
                 + "/domain.yaml";
-        Assert.assertNotNull(domain);
+        Assertions.assertNotNull(domain);
       }
->>>>>>> 5da43d80
       LoggerHelper.getLocal().log(Level.INFO, "staticPrepare------End");
     }
 
