--- conflicted
+++ resolved
@@ -140,10 +140,6 @@
                 .append("'curl ")
                 .append(elasticSearchURL);
         k8sExecCmdPrefix = k8sExecCmdPrefixBuff.toString();
-<<<<<<< HEAD
-
-=======
->>>>>>> dad9d766
       }
 
       // create domain
