--- conflicted
+++ resolved
@@ -1797,12 +1797,8 @@
   /**
    * Shut down a ms by setting serverStartPolicy to NEVER.
    *
-<<<<<<< HEAD
    * @param msName - a managed server name to be stopped
-   * @throws Exception
-=======
-   * @throws Exception exception
->>>>>>> a66d22d3
+   * @throws Exception exception
    */
   public void shutdownManagedServerUsingServerStartPolicy(String msName) throws Exception {
     logger.info("About to shutdown managed server <" + msName + ">");
@@ -1818,12 +1814,8 @@
   /**
    * Restart a ms by setting serverStartPolicy to IF_NEEDED.
    *
-<<<<<<< HEAD
    * @param msName - a managed server name to be started
-   * @throws Exception
-=======
-   * @throws Exception exception
->>>>>>> a66d22d3
+   * @throws Exception exception
    */
   public void restartManagedServerUsingServerStartPolicy(String msName) throws Exception {
     logger.info("About to restart managed server <" + msName + "> ");
