--- conflicted
+++ resolved
@@ -20,6 +20,7 @@
 
   /**
    * Create PV directory and k8s pv and pvc for the domain
+   *
    * @param dirPath
    * @param pvMap
    * @throws Exception
@@ -27,31 +28,19 @@
   public PersistentVolume(String dirPath, Map<String, Object> pvMap) throws Exception {
     this.dirPath = dirPath;
     this.pvMap = pvMap;
-<<<<<<< HEAD
     UUID uuid = UUID.randomUUID();
-    String cmd =
-        BaseTest.getProjectRoot()
-            + "/src/integration-tests/bash/krun.sh -m " + BaseTest.getPvRoot()
-            + ":/shareddir-" + uuid + " -t 120 -p pod-"
-            + uuid + " -c 'mkdir -m 777 -p "
-            + dirPath.replace(BaseTest.getPvRoot(), "/shareddir-" + uuid + "/")
-            + "'";
-
-=======
     String cmd;
-    
     if (BaseTest.OPENSHIFT) {
-      cmd = "mkdir -m 777 -p " +  dirPath;
+      cmd = "mkdir -m 777 -p " + dirPath;
     } else {
       cmd =
-            BaseTest.getProjectRoot()
-        + "/src/integration-tests/bash/krun.sh -m " + BaseTest.getPvRoot()
-        + ":/sharedparent -t 120 -c 'mkdir -m 777 -p "
-        + dirPath.replace(BaseTest.getPvRoot(), "/sharedparent/")
-        + "'"; 
+          BaseTest.getProjectRoot()
+              + "/src/integration-tests/bash/krun.sh -m " + BaseTest.getPvRoot()
+              + ":/shareddir-" + uuid + " -t 120 -p pod-"
+              + uuid + " -c 'mkdir -m 777 -p "
+              + dirPath.replace(BaseTest.getPvRoot(), "/shareddir-" + uuid + "/")
+              + "'";
     }
-    
->>>>>>> e16f5b06
     // retry logic for PV dir creation as sometimes krun.sh fails
     int cnt = 0;
     int maxCnt = 10;
