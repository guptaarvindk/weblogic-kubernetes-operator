--- conflicted
+++ resolved
@@ -65,13 +65,8 @@
    */
   @AfterClass
   public static void staticUnPrepare() throws Exception {
-<<<<<<< HEAD
     tearDown(new Object() {}.getClass()
         .getEnclosingClass().getSimpleName(), namespaceList.toString());
-=======
-    tearDown(new Object() {
-    }.getClass().getEnclosingClass().getSimpleName());
->>>>>>> c15d6ccb
   }
 
   /**
@@ -90,20 +85,12 @@
     try {
       LoggerHelper.getLocal().log(Level.INFO, "Checking if first operator is running, if not creating");
       firstoperator =
-<<<<<<< HEAD
-          new Operator(createOperatorMap(number, true), RestCertType.SELF_SIGNED);
-=======
-          new Operator(TestUtils.createOperatorMap(getNewSuffixCount(), true, "usab"), RestCertType.SELF_SIGNED);
->>>>>>> c15d6ccb
+          new Operator(createOperatorMap(getNewSuffixCount(), true, "usab"), RestCertType.SELF_SIGNED);
       firstoperator.callHelmInstall();
 
       int randNumber = getNewSuffixCount();
       secondoperator =
-<<<<<<< HEAD
-          new Operator((createOperatorMap(number, true)), RestCertType.SELF_SIGNED);
-=======
-          new Operator((TestUtils.createOperatorMap(randNumber, true, "usab")), RestCertType.SELF_SIGNED);
->>>>>>> c15d6ccb
+          new Operator((createOperatorMap(randNumber, true, "usab")), RestCertType.SELF_SIGNED);
       secondoperator.callHelmInstall();
 
       LoggerHelper.getLocal().log(Level.INFO, "Delete second operator and verify the first operator pod still running");
@@ -116,11 +103,7 @@
           "Create again second operator pod and verify it is started again after create - delete -create steps");
       secondoperator =
           new Operator(
-<<<<<<< HEAD
-              (createOperatorMap(number, true)),
-=======
-              (TestUtils.createOperatorMap(randNumber, true, "usab")),
->>>>>>> c15d6ccb
+              (createOperatorMap(randNumber, true, "usab")),
               false,
               false,
               false,
@@ -153,19 +136,10 @@
 
     LoggerHelper.getLocal().log(Level.INFO, "Creating first operator");
     Operator firstoperator =
-<<<<<<< HEAD
-        new Operator(createOperatorMap(number, true), RestCertType.SELF_SIGNED);
+        new Operator(createOperatorMap(getNewSuffixCount(), true, "usab"), RestCertType.SELF_SIGNED);
     firstoperator.callHelmInstall();
-    number = number + 1;
-    oprelease = "op" + number;
-    LoggerHelper.getLocal().log(Level.INFO, " new value for oprelease" + oprelease);
-    Map<String, Object> operatorMap = createOperatorMap(number, true);
-=======
-        new Operator(TestUtils.createOperatorMap(getNewSuffixCount(), true, "usab"), RestCertType.SELF_SIGNED);
-    firstoperator.callHelmInstall();
-
-    Map<String, Object> operatorMap = TestUtils.createOperatorMap(getNewSuffixCount(), true, "usab");
->>>>>>> c15d6ccb
+
+    Map<String, Object> operatorMap = createOperatorMap(getNewSuffixCount(), true, "usab");
     operatorMap.replace("namespace", firstoperator.getOperatorMap().get("namespace"));
     Operator secondoperator = new Operator(operatorMap, false, true, true, RestCertType.SELF_SIGNED);
     String oprelease = (String)(secondoperator.getOperatorMap()).get("releaseName");
@@ -218,11 +192,7 @@
 
     operator =
         new Operator(
-<<<<<<< HEAD
-            (createOperatorMap(number, false)),
-=======
-            (TestUtils.createOperatorMap(getNewSuffixCount(), false, "usab")),
->>>>>>> c15d6ccb
+            (createOperatorMap(getNewSuffixCount(), false, "usab")),
             true,
             false,
             true,
@@ -254,11 +224,7 @@
     Operator operator = null;
     operator =
         new Operator(
-<<<<<<< HEAD
-            (createOperatorMap(number, false)),
-=======
-            (TestUtils.createOperatorMap(getNewSuffixCount(),false, "usab")),
->>>>>>> c15d6ccb
+            (createOperatorMap(getNewSuffixCount(),false, "usab")),
             true,
             false,
             true,
@@ -319,18 +285,10 @@
 
     LoggerHelper.getLocal().log(Level.INFO, "Creating first operator");
     Operator firstoperator =
-<<<<<<< HEAD
-        new Operator(createOperatorMap(number, true), RestCertType.SELF_SIGNED);
+        new Operator(createOperatorMap(getNewSuffixCount(), true, "usab"), RestCertType.SELF_SIGNED);
     firstoperator.callHelmInstall();
-    number = number + 1;
-    oprelease = "op" + number;
-    Map<String, Object> operatorMap = createOperatorMap(number, false);
-=======
-        new Operator(TestUtils.createOperatorMap(getNewSuffixCount(), true, "usab"), RestCertType.SELF_SIGNED);
-    firstoperator.callHelmInstall();
-
-    Map<String, Object> operatorMap = TestUtils.createOperatorMap(getNewSuffixCount(), false, "usab");
->>>>>>> c15d6ccb
+
+    Map<String, Object> operatorMap = createOperatorMap(getNewSuffixCount(), false, "usab");
     ArrayList<String> targetDomainsNS =
         (ArrayList<String>) firstoperator.getOperatorMap().get("domainNamespaces");
     operatorMap.put("domainNamespaces", targetDomainsNS);
@@ -385,11 +343,7 @@
     }.getClass().getEnclosingMethod().getName();
     logTestBegin(testMethodName);
     Operator operator = null;
-<<<<<<< HEAD
-    Map<String, Object> operatorMap = createOperatorMap(number, false);
-=======
-    Map<String, Object> operatorMap = TestUtils.createOperatorMap(getNewSuffixCount(), false, "usab");
->>>>>>> c15d6ccb
+    Map<String, Object> operatorMap = createOperatorMap(getNewSuffixCount(), false, "usab");
     operator =
         new Operator(operatorMap,
             true,
@@ -443,24 +397,14 @@
     logTestBegin(testMethodName);
     int httpsRestPort = 0;
 
-<<<<<<< HEAD
-    Operator operator1 = new Operator(createOperatorMap(number, true), RestCertType.SELF_SIGNED);
-=======
-    Operator operator1 = new Operator(TestUtils.createOperatorMap(getNewSuffixCount(),
+    Operator operator1 = new Operator(createOperatorMap(getNewSuffixCount(),
         true, "usab"),
         RestCertType.SELF_SIGNED);
->>>>>>> c15d6ccb
     operator1.callHelmInstall();
 
     httpsRestPort = new Integer(operator1.getOperatorMap().get("externalRestHttpsPort").toString()).intValue();
     LoggerHelper.getLocal().log(Level.INFO, "Creating second operator with externalRestHttpPort " + httpsRestPort);
-<<<<<<< HEAD
-    number = number + 1;
-    oprelease = "op" + number;
-    Map<String, Object> operatorMap = createOperatorMap(number, true);
-=======
-    Map<String, Object> operatorMap = TestUtils.createOperatorMap(getNewSuffixCount(), true, "usab");
->>>>>>> c15d6ccb
+    Map<String, Object> operatorMap = createOperatorMap(getNewSuffixCount(), true, "usab");
     operatorMap.replace("externalRestHttpsPort", httpsRestPort);
     String oprelease = (String)operatorMap.get("releaseName");
     Operator operator2 = new Operator(operatorMap, RestCertType.SELF_SIGNED);
@@ -511,11 +455,7 @@
     logTestBegin(testMethodName);
     Operator operator = null;
 
-<<<<<<< HEAD
-    Map<String, Object> operatorMap = createOperatorMap(number, true);
-=======
-    Map<String, Object> operatorMap = TestUtils.createOperatorMap(getNewSuffixCount(), true, "usab");
->>>>>>> c15d6ccb
+    Map<String, Object> operatorMap = createOperatorMap(getNewSuffixCount(), true, "usab");
     ArrayList<String> targetDomainsNS = new ArrayList<String>();
     targetDomainsNS.add("Test9");
     operatorMap.replace("domainNamespaces", targetDomainsNS);
@@ -562,11 +502,7 @@
     }.getClass().getEnclosingMethod().getName();
     logTestBegin(testMethodName);
     Operator operator = null;
-<<<<<<< HEAD
-    Map<String, Object> operatorMap = createOperatorMap(number, true);
-=======
-    Map<String, Object> operatorMap = TestUtils.createOperatorMap(getNewSuffixCount(), true, "usab");
->>>>>>> c15d6ccb
+    Map<String, Object> operatorMap = createOperatorMap(getNewSuffixCount(), true, "usab");
 
     try {
       operatorMap.put("elkIntegrationEnabled", "true");
@@ -584,12 +520,8 @@
       }
     }
     try {
-<<<<<<< HEAD
-      operatorMap = createOperatorMap(number, true);
-
-=======
-      operatorMap = TestUtils.createOperatorMap(getNewSuffixCount(), true, "usab");
->>>>>>> c15d6ccb
+
+      operatorMap = createOperatorMap(getNewSuffixCount(), true, "usab");
       operatorMap.put("javaLoggingLevel", "INVALIDOPTION");
       operator = new Operator(operatorMap, true, true, false, RestCertType.SELF_SIGNED);
       operator.callHelmInstall();
@@ -630,11 +562,7 @@
     logTestBegin(testMethodName);
     Operator operator = null;
     try {
-<<<<<<< HEAD
-      Map<String, Object> operatorMap = createOperatorMap(number, true);
-=======
-      Map<String, Object> operatorMap = TestUtils.createOperatorMap(getNewSuffixCount(), true, "usab");
->>>>>>> c15d6ccb
+      Map<String, Object> operatorMap = createOperatorMap(getNewSuffixCount(), true, "usab");
       operatorMap.remove("domainNamespaces");
       operator = new Operator(operatorMap, RestCertType.SELF_SIGNED);
       operator.callHelmInstall();
@@ -663,11 +591,7 @@
     logTestBegin(testMethodName);
     Operator operator = null;
     try {
-<<<<<<< HEAD
-      Map<String, Object> operatorMap = createOperatorMap(number, true);
-=======
-      Map<String, Object> operatorMap = TestUtils.createOperatorMap(getNewSuffixCount(), true, "usab");
->>>>>>> c15d6ccb
+      Map<String, Object> operatorMap = createOperatorMap(getNewSuffixCount(), true, "usab");
       ArrayList<String> targetDomainsNS = new ArrayList<String>();
       targetDomainsNS.add("");
       operatorMap.replace("domainNamespaces", targetDomainsNS);
@@ -697,11 +621,7 @@
     logTestBegin(testMethodName);
     Operator operator = null;
     try {
-<<<<<<< HEAD
-      Map<String, Object> operatorMap = createOperatorMap(number, true);
-=======
-      Map<String, Object> operatorMap = TestUtils.createOperatorMap(getNewSuffixCount(), true, "usab");
->>>>>>> c15d6ccb
+      Map<String, Object> operatorMap = createOperatorMap(getNewSuffixCount(), true, "usab");
       ArrayList<String> targetDomainsNS = new ArrayList<String>();
       targetDomainsNS.add("default");
       operatorMap.replace("domainNamespaces", targetDomainsNS);
@@ -733,19 +653,14 @@
     logTestBegin(testMethodName);
     LoggerHelper.getLocal().log(Level.INFO, "Creating Operator & waiting for the script to complete execution");
     // create operator
-<<<<<<< HEAD
-    Map<String, Object> operatorMap = createOperatorMap(number, true);
+
+    int testNumber1 = getNewSuffixCount();
+    int testNumber2 = getNewSuffixCount();
+    Map<String, Object> operatorMap = createOperatorMap(testNumber1, true, "usab");
     Operator operator = new Operator(operatorMap, RestCertType.SELF_SIGNED);
     operator.callHelmInstall();
     namespaceList.append((String)operatorMap.get("namespace"));
-=======
-    int testNumber1 = getNewSuffixCount();
-    int testNumber2 = getNewSuffixCount();
-    Map<String, Object> operatorMap = TestUtils.createOperatorMap(testNumber1, true, "usab");
-    Operator operator = new Operator(operatorMap, RestCertType.SELF_SIGNED);
-    operator.callHelmInstall();
-
->>>>>>> c15d6ccb
+
     Domain domain = null;
     Domain domainnew = null;
     boolean testCompletedSuccessfully = false;
@@ -806,12 +721,9 @@
     Domain domain = null;
     boolean testCompletedSuccessfully = false;
     try {
-<<<<<<< HEAD
-      Map<String, Object> operatorMap = createOperatorMap(number, true);
-=======
       int testNumber = getNewSuffixCount();
-      Map<String, Object> operatorMap = TestUtils.createOperatorMap(testNumber, true, "usab");
->>>>>>> c15d6ccb
+      Map<String, Object> operatorMap = createOperatorMap(testNumber, true, "usab");
+
       operator = new Operator(operatorMap, RestCertType.SELF_SIGNED);
       operator.callHelmInstall();
       domain = createVerifyDomain(testNumber, operator);
@@ -867,14 +779,9 @@
   }
 
   private Domain createVerifyDomain(int number, Operator operator) throws Exception {
-<<<<<<< HEAD
-    LoggerHelper.getLocal().log(Level.INFO, "create domain with UID : test" + number);
-    Domain domain = TestUtils.createDomain(createDomainMap(number));
-=======
-
-    Map<String, Object> wlsDomainMap = TestUtils.createDomainMap(number,"usab");
+
+    Map<String, Object> wlsDomainMap = createDomainMap(number,"usab");
     Domain domain = TestUtils.createDomain(wlsDomainMap);
->>>>>>> c15d6ccb
     domain.verifyDomainCreated();
     testAdminT3Channel(domain, false);
     TestUtils.renewK8sClusterLease(getProjectRoot(), getLeaseId());
