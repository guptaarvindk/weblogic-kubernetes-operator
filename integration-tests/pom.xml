<!-- Copyright (c) 2018, 2019, Oracle Corporation and/or its affiliates. All rights
	reserved. -->
<!-- Licensed under the Universal Permissive License v 1.0 as shown at https://oss.oracle.com/licenses/upl. -->
<project xmlns:xsi="http://www.w3.org/2001/XMLSchema-instance" xmlns="http://maven.apache.org/POM/4.0.0"
         xsi:schemaLocation="http://maven.apache.org/POM/4.0.0 http://maven.apache.org/xsd/maven-4.0.0.xsd">
    <modelVersion>4.0.0</modelVersion>

    <parent>
        <groupId>oracle.kubernetes</groupId>
        <artifactId>operator-parent</artifactId>
        <version>2.3.1</version>
    </parent>

    <artifactId>operator-integration-tests</artifactId>

    <description>Oracle Weblogic Server Kubernetes Operator</description>
    <name>operator-integration-tests</name>
    <packaging>jar</packaging>

    <url>https://oracle.github.io/weblogic-kubernetes-operator</url>
    <inceptionYear>2017</inceptionYear>
    <licenses>
        <license>
            <name>The Universal Permissive License (UPL), Version 1.0</name>
            <url>https://github.com/oracle/weblogic-kubernetes-operator/blob/master/LICENSE</url>
        </license>
    </licenses>

    <properties>
        <src-integration-test>${project.basedir}/src/test/java</src-integration-test>
        <resource-integration-test>${project.basedir}/src/test/resources</resource-integration-test>
    </properties>

    <dependencies>
        <!-- test dependencies -->
        <dependency>
            <!-- note: need to include this before junit since junit includes an obsolete
                version of hamcrest -->
            <groupId>org.hamcrest</groupId>
            <artifactId>hamcrest-junit</artifactId>
            <scope>test</scope>
        </dependency>
        <dependency>
            <groupId>junit</groupId>
            <artifactId>junit</artifactId>
            <scope>test</scope>
        </dependency>
        <dependency>
            <groupId>org.glassfish.jersey.core</groupId>
            <artifactId>jersey-client</artifactId>
        </dependency>
        <dependency>
            <groupId>org.glassfish.jersey.media</groupId>
            <artifactId>jersey-media-json-processing</artifactId>
        </dependency>
        <dependency>
            <groupId>org.glassfish.jersey.inject</groupId>
            <artifactId>jersey-hk2</artifactId>
        </dependency>
        <dependency>
            <groupId>com.google.guava</groupId>
            <artifactId>guava</artifactId>
        </dependency>
        <!-- JSON processing: jackson -->
        <dependency>
            <groupId>com.fasterxml.jackson.core</groupId>
            <artifactId>jackson-core</artifactId>
        </dependency>
        <dependency>
            <groupId>com.fasterxml.jackson.core</groupId>
            <artifactId>jackson-annotations</artifactId>
        </dependency>
        <dependency>
            <groupId>com.fasterxml.jackson.core</groupId>
            <artifactId>jackson-databind</artifactId>
        </dependency>
        <dependency>
            <groupId>com.fasterxml.jackson.dataformat</groupId>
            <artifactId>jackson-dataformat-yaml</artifactId>
        </dependency>
        <dependency>
            <groupId>com.fasterxml.jackson.datatype</groupId>
            <artifactId>jackson-datatype-joda</artifactId>
        </dependency>
        <dependency>
            <groupId>org.yaml</groupId>
            <artifactId>snakeyaml</artifactId>
        </dependency>
        <dependency>
            <groupId>io.kubernetes</groupId>
            <artifactId>client-java</artifactId>
            <scope>test</scope>
        </dependency>
        <dependency>
            <groupId>javax.jms</groupId>
            <artifactId>javax.jms-api</artifactId>
        </dependency>
        <dependency>
            <groupId>javax.xml.bind</groupId>
            <artifactId>jaxb-api</artifactId>
        </dependency>
        <dependency>
            <groupId>net.sourceforge.htmlunit</groupId>
            <artifactId>htmlunit</artifactId>
        </dependency>
    </dependencies>

    <build>
        <plugins>
            <plugin>
                <groupId>org.apache.maven.plugins</groupId>
                <artifactId>maven-compiler-plugin</artifactId>
            </plugin>
            <plugin>
                <groupId>org.apache.maven.plugins</groupId>
                <artifactId>maven-release-plugin</artifactId>
            </plugin>
            <plugin>
                <groupId>org.apache.maven.plugins</groupId>
                <artifactId>maven-resources-plugin</artifactId>
            </plugin>
            <plugin>
                <groupId>org.apache.maven.plugins</groupId>
                <artifactId>maven-surefire-plugin</artifactId>
                <configuration>
                    <skipTests>true</skipTests>
                </configuration>
            </plugin>
            <plugin>
                <groupId>org.apache.maven.plugins</groupId>
                <artifactId>maven-jar-plugin</artifactId>
            </plugin>
            <plugin>
                <groupId>org.apache.maven.plugins</groupId>
                <artifactId>maven-pmd-plugin</artifactId>
            </plugin>
            <plugin>
                <groupId>org.apache.maven.plugins</groupId>
                <artifactId>maven-site-plugin</artifactId>
            </plugin>
            <plugin>
                <groupId>org.apache.maven.plugins</groupId>
                <artifactId>maven-clean-plugin</artifactId>
            </plugin>
            <plugin>
                <groupId>org.apache.maven.plugins</groupId>
                <artifactId>maven-checkstyle-plugin</artifactId>
            </plugin>
            <plugin>
                <groupId>org.apache.maven.plugins</groupId>
                <artifactId>maven-install-plugin</artifactId>
            </plugin>
            <plugin>
                <groupId>org.apache.maven.plugins</groupId>
                <artifactId>maven-deploy-plugin</artifactId>
            </plugin>
            <plugin>
                <groupId>com.github.spotbugs</groupId>
                <artifactId>spotbugs-maven-plugin</artifactId>
            </plugin>
            <plugin>
                <groupId>org.jacoco</groupId>
                <artifactId>jacoco-maven-plugin</artifactId>
            </plugin>
            <plugin>
                <groupId>org.codehaus.mojo</groupId>
                <artifactId>exec-maven-plugin</artifactId>
                <executions>
                    <execution>
                        <goals>
                            <goal>java</goal>
                        </goals>
                        <configuration>
                            <skip>${skipITs}</skip>
                        </configuration>
                    </execution>
                    <execution>
                        <id>setupenv</id>
                        <phase>pre-integration-test</phase>
                        <goals>
                            <goal>exec</goal>
                        </goals>
                        <configuration>
                            <environmentVariables>
                                <JRF_ENABLED>${jrf_enabled}</JRF_ENABLED>
                            </environmentVariables>
                            <skip>${skipITs}</skip>
                            <executable>${resource-integration-test}/setupenv.sh</executable>
                        </configuration>
                    </execution>
                     <!-- execution>
                        <id>cleanup</id>
                        <phase>post-integration-test</phase>
                        <goals>
                            <goal>exec</goal>
                        </goals>
                        <configuration>
                            <environmentVariables>
                                <JENKINS_RESULTS_DIR>${JENKINS_RESULTS_DIR}</JENKINS_RESULTS_DIR>
                            </environmentVariables>
                            <executable>${project.basedir}/../src/integration-tests/bash/cleanup.sh</executable>
                        </configuration>
                    </execution -->
                    
                </executions>
            </plugin>
            <plugin>
                <groupId>org.codehaus.mojo</groupId>
                <artifactId>build-helper-maven-plugin</artifactId>
                <executions>
                    <execution>
                        <id>add-test-source</id>
                        <phase>generate-test-resources</phase>
                        <goals>
                            <goal>add-test-source</goal>
                        </goals>
                        <configuration>
                            <sources>
                                <source>${src-integration-test}</source>
                            </sources>
                        </configuration>
                    </execution>
                    <execution>
                        <id>add-test-resource</id>
                        <phase>generate-test-resources</phase>
                        <goals>
                            <goal>add-test-resource</goal>
                        </goals>
                        <configuration>
                            <resources>
                                <resource>
                                    <directory>${resource-integration-test}</directory>
                                </resource>
                            </resources>
                        </configuration>
                    </execution>
                </executions>
            </plugin>

            <plugin>
                <groupId>org.apache.maven.plugins</groupId>
                <artifactId>maven-failsafe-plugin</artifactId>
                <configuration>
                    <argLine>
                        --illegal-access=permit
                    </argLine>
                    <encoding>UTF-8</encoding>
                    <argLine>
                        --illegal-access=permit
                    </argLine>
                    <argLine>${failsafeArgLine}</argLine>
                    <failIfNoTests>false</failIfNoTests>
                    <includes>
                        <include>
                            ${includes-failsafe}
                        </include>
                    </includes>
                    <excludes>
<<<<<<< HEAD
                        <exclude>ItElasticLogging.java</exclude>
                    </excludes>
                    <parallel>${PARALLEL_FAILSAFE}</parallel>
          			<useUnlimitedThreads>true</useUnlimitedThreads>
            		
=======
                        <exclude>
                            ${excludes-failsafe}
                        </exclude>
                    </excludes>
>>>>>>> f2df6e40
                </configuration>

                <executions>
                    <execution>
                        <id>integration-tests</id>
                        <goals>
                            <goal>integration-test</goal>
                            <!-- goal>verify</goal -->
                        </goals>
                        <phase>integration-test</phase>
                        <configuration>
                            <skipTests>${skipITs}</skipTests>
                            <systemPropertyVariables>
                                <java.util.logging.SimpleFormatter.format>%1$tm-%1$td-%1$tY %1$tH:%1$tM:%1$tS %4$-6s
                                    %2$s %5$s%6$s%n
                                </java.util.logging.SimpleFormatter.format>
                            </systemPropertyVariables>
                            <trimStackTrace>false</trimStackTrace>
                        </configuration>
                    </execution>
                    <!-- below exec is needed to run post-integration-test phase when running single test if it fails -->
                    <execution>
                        <id>verify</id>
                        <phase>verify</phase>
                        <goals>
                            <goal>verify</goal>
                        </goals>
                    </execution>
                </executions>
            </plugin>
        </plugins>
    </build>

    <profiles>
        <profile>
            <id>wls-integration-tests</id>
            <properties>
                <skipITs>false</skipITs>
                <excludes-failsafe>**/*Jrf*</excludes-failsafe>
                <jrf_enabled>false</jrf_enabled>
            </properties>
        </profile>
        <profile>
            <id>jrf-integration-tests</id>
            <properties>
                <skipITs>false</skipITs>
                <includes-failsafe>**/ItJrfDomain*</includes-failsafe>
                <jrf_enabled>true</jrf_enabled>
            </properties>
        </profile>
        <profile>
            <id>default</id>
            <activation>
                <activeByDefault>true</activeByDefault>
            </activation>
            <properties>
                <surefireArgLine></surefireArgLine>
                <failsafeArgLine></failsafeArgLine>
                <skipITs>true</skipITs>
                <jrf_enabled>false</jrf_enabled>
            </properties>
        </profile>
        <profile>
            <id>wls-jrf-integration-tests</id>
            <properties>
                <skipITs>false</skipITs>
                <includes-failsafe>**/It*</includes-failsafe>
                <jrf_enabled>true</jrf_enabled>
            </properties>
        </profile>
    </profiles>
</project><|MERGE_RESOLUTION|>--- conflicted
+++ resolved
@@ -256,18 +256,15 @@
                         </include>
                     </includes>
                     <excludes>
-<<<<<<< HEAD
-                        <exclude>ItElasticLogging.java</exclude>
-                    </excludes>
-                    <parallel>${PARALLEL_FAILSAFE}</parallel>
-          			<useUnlimitedThreads>true</useUnlimitedThreads>
-            		
-=======
+                        <exclude>
+                            ItElasticLogging.java
+                        </exclude>
                         <exclude>
                             ${excludes-failsafe}
                         </exclude>
                     </excludes>
->>>>>>> f2df6e40
+                    <parallel>${PARALLEL_FAILSAFE}</parallel>
+          			<useUnlimitedThreads>true</useUnlimitedThreads>
                 </configuration>
 
                 <executions>
