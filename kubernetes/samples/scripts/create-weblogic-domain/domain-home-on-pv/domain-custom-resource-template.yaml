# Copyright 2017, 2018, Oracle Corporation and/or its affiliates. All rights reserved.

# Licensed under the Universal Permissive License v 1.0 as shown at http://oss.oracle.com/licenses/upl.
#
# This is an example of how to define a Domain Custom Resource.
#
apiVersion: "weblogic.oracle/v2"
kind: Domain
metadata:
  name: %DOMAIN_UID%
  namespace: %NAMESPACE%
  labels:
    weblogic.resourceVersion: domain-v2
    weblogic.domainUID: %DOMAIN_UID%
    weblogic.domainName: %DOMAIN_NAME%
spec:
  # The domainUID must be unique across the entire Kubernetes Cluster.   Each WebLogic Domain must
  # have its own unique domainUID.  This does not have to be the same as the Domain Name.  It is allowed
  # to have multiple Domains with the same Domain Name, but they MUST have different domainUID's.
  # The domainUID is also used to identify the Persistent Volume that belongs to/with this Domain.
  domainUID: %DOMAIN_UID%
  # The WebLogic Domain Name
  domainName: %DOMAIN_NAME%
  # The WebLogic Domain Home
  domainHome: %DOMAIN_HOME%
<<<<<<< HEAD
  # The domain home is in a PV, not in the image
=======
  # If the domain home is in the image
>>>>>>> a3459aa7
  domainHomeInImage: false
  # The Operator currently does not support other images
  image: "%WEBLOGIC_IMAGE%"
  # imagePullPolicy defaults to "Always" if image version is :latest
  imagePullPolicy: "%WEBLOGIC_IMAGE_PULL_POLICY%"
  # Identify which Secret contains the credentials for pulling an image
  imagePullSecrets:
  - name: %WEBLOGIC_IMAGE_PULL_SECRET_NAME%
  # Identify which Secret contains the WebLogic Admin credentials (note that there is an example of
  # how to create that Secret at the end of this file)
  adminSecret: 
    name: %WEBLOGIC_CREDENTIALS_SECRET_NAME%
  # The name of the Admin Server
  asName: "%ADMIN_SERVER_NAME%"
  # The Admin Server's ListenPort
  asPort: %ADMIN_PORT%
  # Whether to include the server out file into the pod's stdout, default is true
  includeServerOutInPodLog: %INCLUDE_SERVER_OUT_IN_POD_LOG%
  # The in-pod name of the directory to store the domain, node manager, server logs, and server .out
  # files in.
  # If not specified or empty, domain log file, server logs, server out, and node manager log files 
  # will be stored in the default logHome location of /shared/logs/<domainUID>/.
  logHome: %LOG_HOME%
  # serverStartPolicy legal values are "NEVER", "ALWAYS", "IF_NEEDED", or "ADMIN_ONLY"
  # This determines which WebLogic Servers the Operator will start up when it discovers this Domain
  # - "ALWAYS" will start up all defined servers
  # - "ADMIN_ONLY" will start up only the administration server (no managed servers will be started)
  # - "IF_NEEDED" will start all non-clustered servers, including the administration server and clustered servers up to the replica count
  serverStartPolicy: "%SERVER_START_POLICY%"
  # adminServer is used to configure the desired behavior for starting the administration server.
  adminServer:
  # serverStartState legal values are "RUNNING" or "ADMIN"
  # "RUNNING" means the listed server will be started up to "RUNNING" mode
  # "ADMIN" means the listed server will be start up to "ADMIN" mode
    serverStartState: "RUNNING"
    # The Admin Server's NodePort
    %EXPOSE_ADMIN_PORT_PREFIX%nodePort: %ADMIN_NODE_PORT%
    # Uncomment to export the T3Channel as a service
    %EXPOSE_T3_CHANNEL_PREFIX%exportedNetworkAccessPoints:
    %EXPOSE_T3_CHANNEL_PREFIX%  T3Channel: {}
    # an (optional) list of environment variable to be set on the server
    env:
    - name: JAVA_OPTIONS
      value: "%JAVA_OPTIONS%"
    - name: USER_MEM_ARGS
      value: "-Xms64m -Xmx256m "
  # clusters is used to configure the desired behavior for starting member servers of a cluster.  
  # If you use this entry, then the rules will be applied to ALL servers that are members of the named clusters.
  clusters:
    %CLUSTER_NAME%:
      serverStartState: "RUNNING"
      replicas: %INITIAL_MANAGED_SERVER_REPLICAS%
      env:
      - name: JAVA_OPTIONS
        value: "%JAVA_OPTIONS%"
      - name: USER_MEM_ARGS
        value: "-Xms64m -Xmx256m "
  # The number of managed servers to start for unlisted clusters
  # replicas: 1
  storage:
    predefined:
      claim: %DOMAIN_PVC_NAME%<|MERGE_RESOLUTION|>--- conflicted
+++ resolved
@@ -23,11 +23,7 @@
   domainName: %DOMAIN_NAME%
   # The WebLogic Domain Home
   domainHome: %DOMAIN_HOME%
-<<<<<<< HEAD
-  # The domain home is in a PV, not in the image
-=======
   # If the domain home is in the image
->>>>>>> a3459aa7
   domainHomeInImage: false
   # The Operator currently does not support other images
   image: "%WEBLOGIC_IMAGE%"
