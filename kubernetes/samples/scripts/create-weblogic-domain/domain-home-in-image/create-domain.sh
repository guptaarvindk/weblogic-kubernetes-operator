#!/usr/bin/env bash
# Copyright 2018, Oracle Corporation and/or its affiliates.  All rights reserved.
# Licensed under the Universal Permissive License v 1.0 as shown at http://oss.oracle.com/licenses/upl.
#
# Description
#  This sample script creates a WebLogic domain home in docker image, and generates the domain resource
#  yaml file, which can be used to restart the Kubernetes artifacts of the corresponding domain.
#
#  The domain creation inputs can be customized by editing create-domain-inputs.yaml
#
#  The following pre-requisites must be handled prior to running this script:
#    * The kubernetes namespace must already be created
#    * The kubernetes secrets 'username' and 'password' of the admin account have been created in the namespace
#

# Initialize
script="${BASH_SOURCE[0]}"
scriptDir="$( cd "$( dirname "${script}" )" && pwd )"
source ${scriptDir}/../../common/utility.sh
source ${scriptDir}/../../common/validate.sh

function usage {
  echo usage: ${script} -o dir -i file -u username -p password [-k] [-e] [-h]
  echo "  -i Parameter inputs file, must be specified."
  echo "  -o Ouput directory for the generated properties and YAML files, must be specified."
  echo "  -u Username used in building the Docker image for WebLogic domain in image."
  echo "  -p Password used in building the Docker image for WebLogic domain in image."
  echo "  -e Also create the resources in the generated YAML files, optional."
  echo "  -k Keep what has been previously from cloned https://github.com/oracle/docker-images.git, optional. "
  echo "     If not specified, this script will always remove existing project directory and clone again."
  echo "  -h Help"
  exit $1
}

#
# Parse the command line options
#
executeIt=false
cloneIt=true
while getopts "evhki:o:u:p:" opt; do
  case $opt in
    i) valuesInputFile="${OPTARG}"
    ;;
    o) outputDir="${OPTARG}"
    ;;
    e) executeIt=true
    ;;
    u) username="${OPTARG}"
    ;;
    p) password="${OPTARG}"
    ;;
    k) cloneIt=false;
    ;;
    h) usage 0
    ;;
    *) usage 1
    ;;
  esac
done

if [ -z ${valuesInputFile} ]; then
  echo "${script}: -i must be specified."
  missingRequiredOption="true"
fi

if [ -z ${username} ]; then
  echo "${script}: -u must be specified."
  missingRequiredOption="true"
fi

if [ -z ${password} ]; then
  echo "${script}: -p must be specified."
  missingRequiredOption="true"
fi

if [ -z ${outputDir} ]; then
  echo "${script}: -o must be specified."
  missingRequiredOption="true"
fi

if [ "${missingRequiredOption}" == "true" ]; then
  usage 1
fi

#
# Function to initialize and validate the output directory
# for the generated properties and yaml files for this domain.
#
function initOutputDir {
  domainOutputDir="${outputDir}/weblogic-domains/${domainUID}"
  # Create a directory for this domain's output files
  mkdir -p ${domainOutputDir}

  removeFileIfExists ${domainOutputDir}/${valuesInputFile}
  removeFileIfExists ${domainOutputDir}/create-domain-inputs.yaml
  removeFileIfExists ${domainOutputDir}/domain.properties
  removeFileIfExists ${domainOutputDir}/domain.yaml
}

# try to execute docker to see whether docker is available
function validateDockerAvailable {
  if ! [ -x "$(command -v docker)" ]; then
    validationError "docker is not installed"
  fi
}

#
# Function to setup the environment to create domain
#
function initialize {

  # Validate the required files exist
  validateErrors=false

  validateDockerAvailable
  validateKubectlAvailable

  if [ -z "${valuesInputFile}" ]; then
    validationError "You must use the -i option to specify the name of the inputs parameter file (a modified copy of kubernetes/samples/scripts/create-weblogic-domain/domain-home-in-image/create-domain-inputs.yaml)."
  else
    if [ ! -f ${valuesInputFile} ]; then
      validationError "Unable to locate the input parameters file ${valuesInputFile}"
    fi
  fi

  if [ -z "${outputDir}" ]; then
    validationError "You must use the -o option to specify the name of an existing directory to store the generated properties and yaml files in."
  fi

  domainPropertiesInput="${scriptDir}/properties-template.properties"
  if [ ! -f ${domainPropertiesInput} ]; then
    validationError "The template file ${domainPropertiesInput} for creating a WebLogic domain was not found"
  fi

  dcrInput="${scriptDir}/domain-template.yaml"
  if [ ! -f ${dcrInput} ]; then
    validationError "The template file ${dcrInput} for creating the domain resource was not found"
  fi

  failIfValidationErrors

  validateCommonInputs

  initOutputDir

  if [ "${cloneIt}" = true ]; then
    getDockerSample
  fi
}

#
# Function to get the dependency docker sample
#
function getDockerSample {
  rm -rf ${scriptDir}/docker-images
  git clone -C ${scriptDir} https://github.com/oracle/docker-images.git
}

#
# Function to generate the properties and yaml files for creating a domain
#
function createFiles {

  # Make sure the output directory has a copy of the inputs file.
  # The user can either pre-create the output directory, put the inputs
  # file there, and create the domain from it, or the user can put the
  # inputs file some place else and let this script create the output directory
  # (if needed) and copy the inputs file there.
  copyInputsFileToOutputDirectory ${valuesInputFile} "${domainOutputDir}/create-domain-inputs.yaml"

  domainPropertiesOutput="${domainOutputDir}/domain.properties"
  dcrOutput="${domainOutputDir}/domain.yaml"

  enabledPrefix=""     # uncomment the feature
  disabledPrefix="# "  # comment out the feature

  domainName=${domainUID} 

  # Generate the properties file that will be used when creating the weblogic domain
  echo Generating ${domainPropertiesOutput}
   
  cp ${domainPropertiesInput} ${domainPropertiesOutput}
  sed -i -e "s:%DOMAIN_NAME%:${domainName}:g" ${domainPropertiesOutput}
  sed -i -e "s:%ADMIN_PORT%:${adminPort}:g" ${domainPropertiesOutput}
  sed -i -e "s:%ADMIN_SERVER_NAME%:${adminServerName}:g" ${domainPropertiesOutput}
  sed -i -e "s:%MANAGED_SERVER_PORT%:${managedServerPort}:g" ${domainPropertiesOutput}
  sed -i -e "s:%MANAGED_SERVER_NAME_BASE%:${managedServerNameBase}:g" ${domainPropertiesOutput}
  sed -i -e "s:%CONFIGURED_MANAGED_SERVER_COUNT%:${configuredManagedServerCount}:g" ${domainPropertiesOutput}
  sed -i -e "s:%CLUSTER_NAME%:${clusterName}:g" ${domainPropertiesOutput}
  sed -i -e "s:%PRODUCTION_MODE_ENABLED%:${productionModeEnabled}:g" ${domainPropertiesOutput}
  sed -i -e "s:%CLUSTER_TYPE%:${clusterType}:g" ${domainPropertiesOutput}
  sed -i -e "s:%JAVA_OPTIONS%:${javaOptions}:g" ${domainPropertiesOutput}
  sed -i -e "s:%T3_CHANNEL_PORT%:${t3ChannelPort}:g" ${domainPropertiesOutput}
  sed -i -e "s:%T3_PUBLIC_ADDRESS%:${t3PublicAddress}:g" ${domainPropertiesOutput}

  # Generate the yaml to create the domain resource
  echo Generating ${dcrOutput}

  if [ "${exposeAdminT3Channel}" = true ]; then
    exposeAdminT3ChannelPrefix="${enabledPrefix}"
  else
    exposeAdminT3ChannelPrefix="${disabledPrefix}"
  fi

  if [ "${exposeAdminNodePort}" = true ]; then
    exposeAdminNodePortPrefix="${enabledPrefix}"
  else
    exposeAdminNodePortPrefix="${disabledPrefix}"
  fi

  domainHome="/u01/oracle/user_projects/domains/${domainName}"

  if [ -z "${weblogicCredentialsSecretName}" ]; then
    weblogicCredentialsSecretName="${domainUID}-weblogic-credentials"
  fi

  cp ${dcrInput} ${dcrOutput}
  sed -i -e "s:%NAMESPACE%:$namespace:g" ${dcrOutput}
  sed -i -e "s:%DOMAIN_UID%:${domainUID}:g" ${dcrOutput}
  sed -i -e "s:%DOMAIN_NAME%:${domainName}:g" ${dcrOutput}
  sed -i -e "s:%DOMAIN_HOME%:${domainHome}:g" ${dcrOutput}
  sed -i -e "s:%WEBLOGIC_CREDENTIALS_SECRET_NAME%:${weblogicCredentialsSecretName}:g" ${dcrOutput}
  sed -i -e "s:%ADMIN_SERVER_NAME%:${adminServerName}:g" ${dcrOutput}
  sed -i -e "s:%ADMIN_PORT%:${adminPort}:g" ${dcrOutput}
  sed -i -e "s:%INCLUDE_SERVER_OUT_IN_POD_LOG%:${includeServerOutInPodLog}:g" ${dcrOutput}
  sed -i -e "s:%SERVER_START_POLICY%:${serverStartPolicy}:g" ${dcrOutput}
  sed -i -e "s:%EXPOSE_ADMIN_PORT_PREFIX%:${exposeAdminNodePortPrefix}:g" ${dcrOutput}
  sed -i -e "s:%ADMIN_NODE_PORT%:${adminNodePort}:g" ${dcrOutput}
  sed -i -e "s:%EXPOSE_T3_CHANNEL_PREFIX%:${exposeAdminT3ChannelPrefix}:g" ${dcrOutput}
  sed -i -e "s:%JAVA_OPTIONS%:${javaOptions}:g" ${dcrOutput}
  sed -i -e "s:%CLUSTER_NAME%:${clusterName}:g" ${dcrOutput}
  sed -i -e "s:%INITIAL_MANAGED_SERVER_REPLICAS%:${initialManagedServerReplicas}:g" ${dcrOutput}
  sed -i -e "s:%WEBLOGIC_IMAGE_PULL_SECRET_PREFIX%:${imagePullSecretPrefix}:g" ${dcrOutput}
  sed -i -e "s:%WEBLOGIC_IMAGE_PULL_POLICY%:${imagePullPolicy}:g" ${dcrOutput}
  sed -i -e "s:%WEBLOGIC_IMAGE_PULL_SECRET_NAME%:${imagePullSecretName}:g" ${dcrOutput}
  sed -i -e "s:%WEBLOGIC_IMAGE_PULL_SECRET_PREFIX%:${imagePullSecretPrefix}:g" ${dcrOutput}
 
  # Remove any "...yaml-e" files left over from running sed
  rm -f ${domainOutputDir}/*.yaml-e
}

#
# Function to build docker image and create WebLogic domain home
#
function createDomainHome {
  if [ -z $imagePath ]; then
    imagePath="12213-domain-home-in-image-wdt"
  fi

<<<<<<< HEAD
  if [ -z $imageName ]; then
    imageName="${imagePath}:latest"
  fi 
  # now we know which image to use, update the domain yaml file
  sed -i -e "s|%IMAGE_NAME%|${imageName}|g" ${dcrOutput} 
    
  dockerDir=${scriptDir}/docker-images/OracleWebLogic/samples/${imagePath}
  dockerPropsDir=${dockerDir}/properties
=======
  cp ${domainPropertiesOutput} ./docker-images/OracleWebLogic/samples/${imagePath}/properties/docker_build

  imageName="12213-domain-home-in-image"
  # use the existence of build-archive.sh file to determine if we need to download WDT
  if [ -f "./docker-images/OracleWebLogic/samples/${imagePath}/build-archive.sh" ]; then
    imageName="12213-domain-wdt"
  fi

  # now we know which image to use, update the domain yaml file
  if [ -z $image ]; then
    sed -i -e "s|%IMAGE_NAME%|${imageName}|g" ${dcrOutput}
  else
    sed -i -e "s|%IMAGE_NAME%|${image}|g" ${dcrOutput}
  fi
>>>>>>> cd73a9e1


  # 12213-domain-home-in-image use one properties file for the credentials 
  dockerBuildDir=docker_build
  usernameFile="${dockerPropsDir}/${dockerBuildDir}/domain_security.properties"
  passwordFile="${dockerPropsDir}/${dockerBuildDir}/domain_security.properties"
 
  # 12213-domain-home-in-image-wdt uses two properties files for the credentials 
  if [ ! -f $usernameFile ]; then
    dockerBuildDir=docker-build
    usernameFile="${dockerPropsDir}/${dockerBuildDir}/adminuser.properties"
    passwordFile="${dockerPropsDir}/${dockerBuildDir}/adminpass.properties"
  fi
  cp ${domainPropertiesOutput} ${dockerPropsDir}/${dockerBuildDir}
  
  sed -i -e "s|myuser|${username}|g" $usernameFile
  sed -i -e "s|mypassword1|${password}|g" $passwordFile
    
  if [ ! -z $baseImage ]; then
    sed -i -e "s|\(FROM \).*|\1 ${baseImage}|g" ${dockerDir}/Dockerfile
  fi

  sh ${dockerDir}/build.sh

  if [ "$?" != "0" ]; then
    fail "Create domain ${domainName} failed."
  fi

  echo ""
  echo "Create domain ${domainName} successfully."
}

#
# Function to output to the console a summary of the work completed
#
function printSummary {

  # Get the IP address of the kubernetes cluster (into K8S_IP)
  getKubernetesClusterIP

  echo ""
  echo "Domain ${domainName} was created and will be started by the WebLogic Kubernetes Operator"
  echo ""
  if [ "${exposeAdminNodePort}" = true ]; then
    echo "Administration console access is available at http:${K8S_IP}:${adminNodePort}/console"
  fi
  if [ "${exposeAdminT3Channel}" = true ]; then
    echo "T3 access is available at t3:${K8S_IP}:${t3ChannelPort}"
  fi
  echo "The following files were generated:"
  echo "  ${domainOutputDir}/create-domain-inputs.yaml"
  echo "  ${domainPropertiesOutput}"
  echo "  ${dcrOutput}"
  echo ""
  echo "Completed"
}

# Perform the sequence of steps to create a domain
createDomain
<|MERGE_RESOLUTION|>--- conflicted
+++ resolved
@@ -246,24 +246,7 @@
   if [ -z $imagePath ]; then
     imagePath="12213-domain-home-in-image-wdt"
   fi
-
-<<<<<<< HEAD
-  if [ -z $imageName ]; then
-    imageName="${imagePath}:latest"
-  fi 
-  # now we know which image to use, update the domain yaml file
-  sed -i -e "s|%IMAGE_NAME%|${imageName}|g" ${dcrOutput} 
-    
-  dockerDir=${scriptDir}/docker-images/OracleWebLogic/samples/${imagePath}
-  dockerPropsDir=${dockerDir}/properties
-=======
-  cp ${domainPropertiesOutput} ./docker-images/OracleWebLogic/samples/${imagePath}/properties/docker_build
-
-  imageName="12213-domain-home-in-image"
-  # use the existence of build-archive.sh file to determine if we need to download WDT
-  if [ -f "./docker-images/OracleWebLogic/samples/${imagePath}/build-archive.sh" ]; then
-    imageName="12213-domain-wdt"
-  fi
+  imageName="${imagePath}:latest"
 
   # now we know which image to use, update the domain yaml file
   if [ -z $image ]; then
@@ -271,21 +254,20 @@
   else
     sed -i -e "s|%IMAGE_NAME%|${image}|g" ${dcrOutput}
   fi
->>>>>>> cd73a9e1
-
-
+    
+  dockerDir=${scriptDir}/docker-images/OracleWebLogic/samples/${imagePath}
+  dockerPropsDir=${dockerDir}/properties
+  cp ${domainPropertiesOutput} ${dockerPropsDir}/docker-build
+  
   # 12213-domain-home-in-image use one properties file for the credentials 
-  dockerBuildDir=docker_build
-  usernameFile="${dockerPropsDir}/${dockerBuildDir}/domain_security.properties"
-  passwordFile="${dockerPropsDir}/${dockerBuildDir}/domain_security.properties"
+  usernameFile="${dockerPropsDir}/docker-build/domain_security.properties"
+  passwordFile="${dockerPropsDir}/docker-build/domain_security.properties"
  
   # 12213-domain-home-in-image-wdt uses two properties files for the credentials 
   if [ ! -f $usernameFile ]; then
-    dockerBuildDir=docker-build
-    usernameFile="${dockerPropsDir}/${dockerBuildDir}/adminuser.properties"
-    passwordFile="${dockerPropsDir}/${dockerBuildDir}/adminpass.properties"
-  fi
-  cp ${domainPropertiesOutput} ${dockerPropsDir}/${dockerBuildDir}
+    usernameFile="${dockerPropsDir}/docker-build/adminuser.properties"
+    passwordFile="${dockerPropsDir}/docker-build/adminpass.properties"
+  fi
   
   sed -i -e "s|myuser|${username}|g" $usernameFile
   sed -i -e "s|mypassword1|${password}|g" $passwordFile
